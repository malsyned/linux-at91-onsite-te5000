--- conflicted
+++ resolved
@@ -31,14 +31,6 @@
 #include "generic.h"
 #include "pm.h"
 
-<<<<<<< HEAD
-#define ULP0_MODE	0x00
-#define ULP1_MODE	0x11
-
-static void __iomem *pmc;
-
-=======
->>>>>>> de94d9e2
 /*
  * FIXME: this is needed to communicate between the pinctrl driver and
  * the PM implementation in the machine. Possibly part of the PM
@@ -50,24 +42,17 @@
 extern void at91_pinctrl_gpio_resume(void);
 #endif
 
-<<<<<<< HEAD
-static struct {
-	unsigned long uhp_udp_mask;
-	int memctrl;
-	u32 ulp_mode;
-} at91_pm_data;
-=======
 static const match_table_t pm_modes __initconst = {
 	{ 0, "standby" },
-	{ AT91_PM_SLOW_CLOCK, "ulp0" },
+	{ AT91_PM_ULP0, "ulp0" },
+	{ AT91_PM_ULP1, "ulp1" },
 	{ AT91_PM_BACKUP, "backup" },
 	{ -1, NULL },
 };
->>>>>>> de94d9e2
 
 static struct at91_pm_data pm_data = {
-	.standby_mode = 0,
-	.suspend_mode = AT91_PM_SLOW_CLOCK,
+	.standby_mode = AT91_PM_STANDBY,
+	.suspend_mode = AT91_PM_ULP0,
 };
 
 #define at91_ramc_read(id, field) \
@@ -164,7 +149,7 @@
  */
 int at91_suspend_entering_slow_clock(void)
 {
-	return (pm_data.mode >= AT91_PM_SLOW_CLOCK);
+	return (pm_data.mode >= AT91_PM_ULP0);
 }
 EXPORT_SYMBOL(at91_suspend_entering_slow_clock);
 
@@ -174,17 +159,6 @@
 
 static int at91_suspend_finish(unsigned long val)
 {
-<<<<<<< HEAD
-	unsigned int pm_data = at91_pm_data.memctrl;
-
-	if (state == PM_SUSPEND_MEM) {
-		pm_data |= AT91_PM_MODE(AT91_PM_SLOW_CLOCK);
-		if (at91_pm_data.ulp_mode == ULP1_MODE)
-			pm_data |= AT91_PM_ULP(AT91_PM_ULP1_MODE);
-	}
-
-=======
->>>>>>> de94d9e2
 	flush_cache_all();
 	outer_disable();
 
@@ -216,7 +190,7 @@
  * event sources; and reduces DRAM power.  But otherwise it's identical to
  * PM_SUSPEND_ON: cpu idle, and nothing fancy done with main or cpu clocks.
  *
- * AT91_PM_SLOW_CLOCK is like STANDBY plus slow clock mode, so drivers must
+ * AT91_PM_ULP0 is like STANDBY plus slow clock mode, so drivers must
  * suspend more deeply, the master clock switches to the clk32k and turns off
  * the main oscillator
  *
@@ -234,7 +208,7 @@
 		/*
 		 * Ensure that clocks are in a valid state.
 		 */
-		if ((pm_data.mode >= AT91_PM_SLOW_CLOCK) &&
+		if ((pm_data.mode >= AT91_PM_ULP0) &&
 		    !at91_pm_verify_clocks())
 			goto error;
 
@@ -577,9 +551,9 @@
 	pm_data.sfrbu = NULL;
 
 	if (pm_data.standby_mode == AT91_PM_BACKUP)
-		pm_data.standby_mode = AT91_PM_SLOW_CLOCK;
+		pm_data.standby_mode = AT91_PM_ULP0;
 	if (pm_data.suspend_mode == AT91_PM_BACKUP)
-		pm_data.suspend_mode = AT91_PM_SLOW_CLOCK;
+		pm_data.suspend_mode = AT91_PM_ULP0;
 }
 
 struct pmc_info {
@@ -727,25 +701,11 @@
 {
 	at91_pm_backup_init();
 	sama5_pm_init();
+	at91_pmc_fast_startup_init();
 }
 
 static int __init at91_pm_modes_select(char *str)
 {
-<<<<<<< HEAD
-	at91_dt_ramc();
-	at91_pm_data.uhp_udp_mask = AT91SAM926x_PMC_UHP | AT91SAM926x_PMC_UDP;
-	at91_pm_data.memctrl = AT91_MEMCTRL_DDRSDR;
-	at91_pm_init(NULL);
-}
-
-void __init sama5d2_pm_init(void)
-{
-	sama5_pm_init();
-
-	at91_pm_data.ulp_mode = ULP1_MODE;
-	at91_pmc_fast_startup_init();
- }
-=======
 	char *s;
 	substring_t args[MAX_OPT_ARGS];
 	int standby, suspend;
@@ -767,5 +727,4 @@
 
 	return 0;
 }
-early_param("atmel.pm_modes", at91_pm_modes_select);
->>>>>>> de94d9e2
+early_param("atmel.pm_modes", at91_pm_modes_select);