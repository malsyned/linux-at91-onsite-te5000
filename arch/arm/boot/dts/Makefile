ifeq ($(CONFIG_OF),y)

dtb-$(CONFIG_ARCH_ALPINE) += \
	alpine-db.dtb
dtb-$(CONFIG_MACH_ARTPEC6) += \
	artpec6-devboard.dtb
dtb-$(CONFIG_MACH_ASM9260) += \
	alphascale-asm9260-devkit.dtb
# Keep at91 dtb files sorted alphabetically for each SoC
dtb-$(CONFIG_SOC_AT91RM9200) += \
	at91rm9200ek.dtb \
	mpa1600.dtb
dtb-$(CONFIG_SOC_AT91SAM9) += \
	animeo_ip.dtb \
	at91-qil_a9260.dtb \
	aks-cdu.dtb \
	ethernut5.dtb \
	evk-pro3.dtb \
	tny_a9260.dtb \
	usb_a9260.dtb \
	at91sam9260ek.dtb \
	at91sam9261ek.dtb \
	at91sam9263ek.dtb \
	at91-sam9_l9260.dtb \
	tny_a9263.dtb \
	usb_a9263.dtb \
	at91-foxg20.dtb \
	at91-kizbox.dtb \
	at91sam9g20ek.dtb \
	at91sam9g20ek_2mmc.dtb \
	tny_a9g20.dtb \
	usb_a9g20.dtb \
	usb_a9g20_lpw.dtb \
	at91sam9m10g45ek.dtb \
	pm9g45.dtb \
	at91sam9n12ek.dtb \
	at91sam9rlek.dtb \
	at91-ariag25.dtb \
	at91-ariettag25.dtb \
	at91-cosino_mega2560.dtb \
	at91-kizboxmini.dtb \
	at91sam9g15ek.dtb \
	at91sam9g25ek.dtb \
	at91sam9g35ek.dtb \
	at91sam9x25ek.dtb \
	at91sam9x35ek.dtb
dtb-$(CONFIG_SOC_SAM_V7) += \
	at91-kizbox2.dtb \
<<<<<<< HEAD
	at91-sama5d2_ptc.dtb \
=======
	at91-sama5d27_som1_ek.dtb \
>>>>>>> d2f42d8e
	at91-sama5d2_xplained.dtb \
	at91-sama5d2_xplained_pda4.dtb \
	at91-sama5d2_xplained_pda7.dtb \
	at91-sama5d2_xplained_pda7b.dtb \
	at91-sama5d3_xplained.dtb \
	at91-sama5d3_xplained_pda4.dtb \
	at91-sama5d3_xplained_pda7.dtb \
	at91-sama5d3_xplained_pda7b.dtb \
	sama5d31ek.dtb \
	sama5d33ek.dtb \
	sama5d34ek.dtb \
	sama5d35ek.dtb \
	sama5d36ek.dtb \
	sama5d36ek_cmp.dtb \
	at91-sama5d4_ma5d4evk.dtb \
	at91-sama5d4_xplained.dtb \
	at91-sama5d4_xplained_hdmi.dtb \
	at91-sama5d4_xplained_pda4.dtb \
	at91-sama5d4_xplained_pda7.dtb \
	at91-sama5d4_xplained_pda7b.dtb \
	at91-sama5d4ek.dtb \
	at91-sama5d4ek_isi.dtb \
	at91-vinco.dtb
dtb-$(CONFIG_ARCH_ATLAS6) += \
	atlas6-evb.dtb
dtb-$(CONFIG_ARCH_ATLAS7) += \
	atlas7-evb.dtb
dtb-$(CONFIG_ARCH_AXXIA) += \
	axm5516-amarillo.dtb
dtb-$(CONFIG_ARCH_BCM2835) += \
	bcm2835-rpi-b.dtb \
	bcm2835-rpi-a.dtb \
	bcm2835-rpi-b-rev2.dtb \
	bcm2835-rpi-b-plus.dtb \
	bcm2835-rpi-a-plus.dtb \
	bcm2836-rpi-2-b.dtb \
	bcm2835-rpi-zero.dtb
dtb-$(CONFIG_ARCH_BCM_5301X) += \
	bcm4708-asus-rt-ac56u.dtb \
	bcm4708-asus-rt-ac68u.dtb \
	bcm4708-buffalo-wzr-1750dhp.dtb \
	bcm4708-luxul-xwc-1000.dtb \
	bcm4708-netgear-r6250.dtb \
	bcm4708-netgear-r6300-v2.dtb \
	bcm4708-smartrg-sr400ac.dtb \
	bcm47081-asus-rt-n18u.dtb \
	bcm47081-buffalo-wzr-600dhp2.dtb \
	bcm47081-buffalo-wzr-900dhp.dtb \
	bcm4709-asus-rt-ac87u.dtb \
	bcm4709-buffalo-wxr-1900dhp.dtb \
	bcm4709-netgear-r7000.dtb \
	bcm4709-netgear-r8000.dtb \
	bcm47094-dlink-dir-885l.dtb \
	bcm94708.dtb \
	bcm94709.dtb \
	bcm953012er.dtb \
	bcm953012k.dtb
dtb-$(CONFIG_ARCH_BCM_63XX) += \
	bcm963138dvt.dtb
dtb-$(CONFIG_ARCH_BCM_CYGNUS) += \
	bcm911360_entphn.dtb \
	bcm911360k.dtb \
	bcm958300k.dtb \
	bcm958305k.dtb
dtb-$(CONFIG_ARCH_BCM_MOBILE) += \
	bcm28155-ap.dtb \
	bcm21664-garnet.dtb \
	bcm23550-sparrow.dtb
dtb-$(CONFIG_ARCH_BCM_NSP) += \
	bcm958522er.dtb \
	bcm958525er.dtb \
	bcm958525xmc.dtb \
	bcm958622hr.dtb \
	bcm958623hr.dtb \
	bcm958625hr.dtb \
	bcm988312hr.dtb \
	bcm958625k.dtb
dtb-$(CONFIG_ARCH_BERLIN) += \
	berlin2-sony-nsz-gs7.dtb \
	berlin2cd-google-chromecast.dtb \
	berlin2q-marvell-dmp.dtb
dtb-$(CONFIG_ARCH_BRCMSTB) += \
	bcm7445-bcm97445svmb.dtb
dtb-$(CONFIG_ARCH_CLPS711X) += \
	ep7211-edb7211.dtb
dtb-$(CONFIG_ARCH_DAVINCI) += \
	da850-lcdk.dtb \
	da850-enbw-cmc.dtb \
	da850-evm.dtb
dtb-$(CONFIG_ARCH_DIGICOLOR) += \
	cx92755_equinox.dtb
dtb-$(CONFIG_ARCH_EFM32) += \
	efm32gg-dk3750.dtb
dtb-$(CONFIG_ARCH_EXYNOS3) += \
	exynos3250-artik5-eval.dtb \
	exynos3250-monk.dtb \
	exynos3250-rinato.dtb
dtb-$(CONFIG_ARCH_EXYNOS4) += \
	exynos4210-origen.dtb \
	exynos4210-smdkv310.dtb \
	exynos4210-trats.dtb \
	exynos4210-universal_c210.dtb \
	exynos4412-odroidu3.dtb \
	exynos4412-odroidx.dtb \
	exynos4412-odroidx2.dtb \
	exynos4412-origen.dtb \
	exynos4412-smdk4412.dtb \
	exynos4412-tiny4412.dtb \
	exynos4412-trats2.dtb
dtb-$(CONFIG_ARCH_EXYNOS5) += \
	exynos5250-arndale.dtb \
	exynos5250-smdk5250.dtb \
	exynos5250-snow.dtb \
	exynos5250-snow-rev5.dtb \
	exynos5250-spring.dtb \
	exynos5260-xyref5260.dtb \
	exynos5410-odroidxu.dtb \
	exynos5410-smdk5410.dtb \
	exynos5420-arndale-octa.dtb \
	exynos5420-peach-pit.dtb \
	exynos5420-smdk5420.dtb \
	exynos5422-odroidxu3.dtb \
	exynos5422-odroidxu3-lite.dtb \
	exynos5422-odroidxu4.dtb \
	exynos5440-sd5v1.dtb \
	exynos5440-ssdk5440.dtb \
	exynos5800-peach-pi.dtb
dtb-$(CONFIG_ARCH_HI3xxx) += \
	hi3620-hi4511.dtb
dtb-$(CONFIG_ARCH_HIGHBANK) += \
	highbank.dtb \
	ecx-2000.dtb
dtb-$(CONFIG_ARCH_HIP01) += \
	hip01-ca9x2.dtb
dtb-$(CONFIG_ARCH_HIP04) += \
	hip04-d01.dtb
dtb-$(CONFIG_ARCH_HISI) += \
	hi3519-demb.dtb
dtb-$(CONFIG_ARCH_HIX5HD2) += \
	hisi-x5hd2-dkb.dtb
dtb-$(CONFIG_ARCH_INTEGRATOR) += \
	integratorap.dtb \
	integratorcp.dtb
dtb-$(CONFIG_ARCH_KEYSTONE) += \
	keystone-k2hk-evm.dtb \
	keystone-k2l-evm.dtb \
	keystone-k2e-evm.dtb \
	keystone-k2g-evm.dtb
dtb-$(CONFIG_MACH_KIRKWOOD) += \
	kirkwood-b3.dtb \
	kirkwood-blackarmor-nas220.dtb \
	kirkwood-cloudbox.dtb \
	kirkwood-d2net.dtb \
	kirkwood-db-88f6281.dtb \
	kirkwood-db-88f6282.dtb \
	kirkwood-dir665.dtb \
	kirkwood-dns320.dtb \
	kirkwood-dns325.dtb \
	kirkwood-dockstar.dtb \
	kirkwood-dreamplug.dtb \
	kirkwood-ds109.dtb \
	kirkwood-ds110jv10.dtb \
	kirkwood-ds111.dtb \
	kirkwood-ds112.dtb \
	kirkwood-ds209.dtb \
	kirkwood-ds210.dtb \
	kirkwood-ds212.dtb \
	kirkwood-ds212j.dtb \
	kirkwood-ds409.dtb \
	kirkwood-ds409slim.dtb \
	kirkwood-ds411.dtb \
	kirkwood-ds411j.dtb \
	kirkwood-ds411slim.dtb \
	kirkwood-goflexnet.dtb \
	kirkwood-guruplug-server-plus.dtb \
	kirkwood-ib62x0.dtb \
	kirkwood-iconnect.dtb \
	kirkwood-iomega_ix2_200.dtb \
	kirkwood-is2.dtb \
	kirkwood-km_kirkwood.dtb \
	kirkwood-laplug.dtb \
	kirkwood-linkstation-lsqvl.dtb \
	kirkwood-linkstation-lsvl.dtb \
	kirkwood-linkstation-lswsxl.dtb \
	kirkwood-linkstation-lswvl.dtb \
	kirkwood-linkstation-lswxl.dtb \
	kirkwood-linksys-viper.dtb \
	kirkwood-lschlv2.dtb \
	kirkwood-lsxhl.dtb \
	kirkwood-mplcec4.dtb \
	kirkwood-mv88f6281gtw-ge.dtb \
	kirkwood-nas2big.dtb \
	kirkwood-net2big.dtb \
	kirkwood-net5big.dtb \
	kirkwood-netgear_readynas_duo_v2.dtb \
	kirkwood-netgear_readynas_nv+_v2.dtb \
	kirkwood-ns2.dtb \
	kirkwood-ns2lite.dtb \
	kirkwood-ns2max.dtb \
	kirkwood-ns2mini.dtb \
	kirkwood-nsa310.dtb \
	kirkwood-nsa310a.dtb \
	kirkwood-nsa320.dtb \
	kirkwood-nsa325.dtb \
	kirkwood-openblocks_a6.dtb \
	kirkwood-openblocks_a7.dtb \
	kirkwood-openrd-base.dtb \
	kirkwood-openrd-client.dtb \
	kirkwood-openrd-ultimate.dtb \
	kirkwood-pogo_e02.dtb \
	kirkwood-pogoplug-series-4.dtb \
	kirkwood-rd88f6192.dtb \
	kirkwood-rd88f6281-z0.dtb \
	kirkwood-rd88f6281-a.dtb \
	kirkwood-rs212.dtb \
	kirkwood-rs409.dtb \
	kirkwood-rs411.dtb \
	kirkwood-sheevaplug.dtb \
	kirkwood-sheevaplug-esata.dtb \
	kirkwood-t5325.dtb \
	kirkwood-topkick.dtb \
	kirkwood-ts219-6281.dtb \
	kirkwood-ts219-6282.dtb \
	kirkwood-ts419-6281.dtb \
	kirkwood-ts419-6282.dtb
dtb-$(CONFIG_ARCH_LPC18XX) += \
	lpc4337-ciaa.dtb \
	lpc4350-hitex-eval.dtb \
	lpc4357-ea4357-devkit.dtb
dtb-$(CONFIG_ARCH_LPC32XX) += \
	lpc3250-ea3250.dtb \
	lpc3250-phy3250.dtb
dtb-$(CONFIG_MACH_MESON6) += \
	meson6-atv1200.dtb
dtb-$(CONFIG_MACH_MESON8) += \
	meson8-minix-neo-x8.dtb
dtb-$(CONFIG_ARCH_MMP) += \
	pxa168-aspenite.dtb \
	pxa910-dkb.dtb \
	mmp2-brownstone.dtb
dtb-$(CONFIG_MACH_MESON8B) += \
	meson8b-mxq.dtb \
	meson8b-odroidc1.dtb
dtb-$(CONFIG_ARCH_MPS2) += \
	mps2-an385.dtb \
	mps2-an399.dtb
dtb-$(CONFIG_ARCH_MOXART) += \
	moxart-uc7112lx.dtb
dtb-$(CONFIG_SOC_IMX1) += \
	imx1-ads.dtb \
	imx1-apf9328.dtb
dtb-$(CONFIG_SOC_IMX25) += \
	imx25-eukrea-mbimxsd25-baseboard.dtb \
	imx25-eukrea-mbimxsd25-baseboard-cmo-qvga.dtb \
	imx25-eukrea-mbimxsd25-baseboard-dvi-svga.dtb \
	imx25-eukrea-mbimxsd25-baseboard-dvi-vga.dtb \
	imx25-karo-tx25.dtb \
	imx25-pdk.dtb
dtb-$(CONFIG_SOC_IMX27) += \
	imx27-apf27.dtb \
	imx27-apf27dev.dtb \
	imx27-eukrea-mbimxsd27-baseboard.dtb \
	imx27-pdk.dtb \
	imx27-phytec-phycore-rdk.dtb \
	imx27-phytec-phycard-s-rdk.dtb
dtb-$(CONFIG_SOC_IMX31) += \
	imx31-bug.dtb
dtb-$(CONFIG_SOC_IMX35) += \
	imx35-eukrea-mbimxsd35-baseboard.dtb \
	imx35-pdk.dtb
dtb-$(CONFIG_SOC_IMX50) += \
	imx50-evk.dtb
dtb-$(CONFIG_SOC_IMX51) += \
	imx51-apf51.dtb \
	imx51-apf51dev.dtb \
	imx51-babbage.dtb \
	imx51-digi-connectcore-jsk.dtb \
	imx51-eukrea-mbimxsd51-baseboard.dtb \
	imx51-ts4800.dtb
dtb-$(CONFIG_SOC_IMX53) += \
	imx53-ard.dtb \
	imx53-m53evk.dtb \
	imx53-mba53.dtb \
	imx53-qsb.dtb \
	imx53-qsrb.dtb \
	imx53-smd.dtb \
	imx53-tx53-x03x.dtb \
	imx53-tx53-x13x.dtb \
	imx53-usbarmory.dtb \
	imx53-voipac-bsb.dtb
dtb-$(CONFIG_SOC_IMX6Q) += \
	imx6dl-apf6dev.dtb \
	imx6dl-aristainetos_4.dtb \
	imx6dl-aristainetos_7.dtb \
	imx6dl-aristainetos2_4.dtb \
	imx6dl-aristainetos2_7.dtb \
	imx6dl-cubox-i.dtb \
	imx6dl-dfi-fs700-m60.dtb \
	imx6dl-gw51xx.dtb \
	imx6dl-gw52xx.dtb \
	imx6dl-gw53xx.dtb \
	imx6dl-gw54xx.dtb \
	imx6dl-gw551x.dtb \
	imx6dl-gw552x.dtb \
	imx6dl-gw553x.dtb \
	imx6dl-hummingboard.dtb \
	imx6dl-nit6xlite.dtb \
	imx6dl-nitrogen6x.dtb \
	imx6dl-phytec-pbab01.dtb \
	imx6dl-rex-basic.dtb \
	imx6dl-riotboard.dtb \
	imx6dl-sabreauto.dtb \
	imx6dl-sabrelite.dtb \
	imx6dl-sabresd.dtb \
	imx6dl-ts4900.dtb \
	imx6dl-tx6dl-comtft.dtb \
	imx6dl-tx6s-8034.dtb \
	imx6dl-tx6s-8035.dtb \
	imx6dl-tx6u-801x.dtb \
	imx6dl-tx6u-8033.dtb \
	imx6dl-tx6u-811x.dtb \
	imx6dl-tx6u-81xx-mb7.dtb \
	imx6dl-udoo.dtb \
	imx6dl-wandboard.dtb \
	imx6dl-wandboard-revb1.dtb \
	imx6q-apalis-ixora.dtb \
	imx6q-apf6dev.dtb \
	imx6q-arm2.dtb \
	imx6q-b450v3.dtb \
	imx6q-b650v3.dtb \
	imx6q-b850v3.dtb \
	imx6q-cm-fx6.dtb \
	imx6q-cubox-i.dtb \
	imx6q-dfi-fs700-m60.dtb \
	imx6q-dmo-edmqmx6.dtb \
	imx6q-evi.dtb \
	imx6q-gk802.dtb \
	imx6q-gw51xx.dtb \
	imx6q-gw52xx.dtb \
	imx6q-gw53xx.dtb \
	imx6q-gw5400-a.dtb \
	imx6q-gw54xx.dtb \
	imx6q-gw551x.dtb \
	imx6q-gw552x.dtb \
	imx6q-gw553x.dtb \
	imx6q-h100.dtb \
	imx6q-hummingboard.dtb \
	imx6q-icore-rqs.dtb \
	imx6q-marsboard.dtb \
	imx6q-nitrogen6x.dtb \
	imx6q-nitrogen6_max.dtb \
	imx6q-novena.dtb \
	imx6q-phytec-pbab01.dtb \
	imx6q-rex-pro.dtb \
	imx6q-sabreauto.dtb \
	imx6q-sabrelite.dtb \
	imx6q-sabresd.dtb \
	imx6q-sbc6x.dtb \
	imx6q-tbs2910.dtb \
	imx6q-ts4900.dtb \
	imx6q-tx6q-1010.dtb \
	imx6q-tx6q-1010-comtft.dtb \
	imx6q-tx6q-1020.dtb \
	imx6q-tx6q-1020-comtft.dtb \
	imx6q-tx6q-1036.dtb \
	imx6q-tx6q-1110.dtb \
	imx6q-tx6q-11x0-mb7.dtb \
	imx6q-udoo.dtb \
	imx6q-utilite-pro.dtb \
	imx6q-wandboard.dtb \
	imx6q-wandboard-revb1.dtb \
	imx6qp-nitrogen6_max.dtb \
	imx6qp-sabreauto.dtb \
	imx6qp-sabresd.dtb
dtb-$(CONFIG_SOC_IMX6SL) += \
	imx6sl-evk.dtb \
	imx6sl-warp.dtb
dtb-$(CONFIG_SOC_IMX6SX) += \
	imx6sx-nitrogen6sx.dtb \
	imx6sx-sabreauto.dtb \
	imx6sx-sdb-reva.dtb \
	imx6sx-sdb-sai.dtb \
	imx6sx-sdb.dtb
dtb-$(CONFIG_SOC_IMX6UL) += \
	imx6ul-14x14-evk.dtb \
	imx6ul-geam-kit.dtb \
	imx6ul-pico-hobbit.dtb \
	imx6ul-tx6ul-0010.dtb \
	imx6ul-tx6ul-0011.dtb \
	imx6ul-tx6ul-mainboard.dtb
dtb-$(CONFIG_SOC_IMX7D) += \
	imx7d-cl-som-imx7.dtb \
	imx7d-colibri-eval-v3.dtb \
	imx7d-nitrogen7.dtb \
	imx7d-sbc-imx7.dtb \
	imx7d-sdb.dtb \
	imx7s-colibri-eval-v3.dtb \
	imx7s-warp.dtb
dtb-$(CONFIG_SOC_LS1021A) += \
	ls1021a-qds.dtb \
	ls1021a-twr.dtb
dtb-$(CONFIG_SOC_VF610) += \
	vf500-colibri-eval-v3.dtb \
	vf610-colibri-eval-v3.dtb \
	vf610m4-colibri.dtb \
	vf610-cosmic.dtb \
	vf610m4-cosmic.dtb \
	vf610-twr.dtb \
	vf610-zii-dev-rev-b.dtb
dtb-$(CONFIG_ARCH_MXS) += \
	imx23-evk.dtb \
	imx23-olinuxino.dtb \
	imx23-sansa.dtb \
	imx23-stmp378x_devb.dtb \
	imx23-xfi3.dtb \
	imx28-apf28.dtb \
	imx28-apf28dev.dtb \
	imx28-apx4devkit.dtb \
	imx28-cfa10036.dtb \
	imx28-cfa10037.dtb \
	imx28-cfa10049.dtb \
	imx28-cfa10055.dtb \
	imx28-cfa10056.dtb \
	imx28-cfa10057.dtb \
	imx28-cfa10058.dtb \
	imx28-duckbill.dtb \
	imx28-eukrea-mbmx283lc.dtb \
	imx28-eukrea-mbmx287lc.dtb \
	imx28-evk.dtb \
	imx28-m28cu3.dtb \
	imx28-m28evk.dtb \
	imx28-sps1.dtb \
	imx28-tx28.dtb
dtb-$(CONFIG_ARCH_NOMADIK) += \
	ste-nomadik-s8815.dtb \
	ste-nomadik-nhk15.dtb
dtb-$(CONFIG_ARCH_NSPIRE) += \
	nspire-cx.dtb \
	nspire-tp.dtb \
	nspire-clp.dtb
dtb-$(CONFIG_ARCH_OMAP2) += \
	omap2420-h4.dtb \
	omap2420-n800.dtb \
	omap2420-n810.dtb \
	omap2420-n810-wimax.dtb \
	omap2430-sdp.dtb
dtb-$(CONFIG_ARCH_OMAP3) += \
	am3517-craneboard.dtb \
	am3517-evm.dtb \
	am3517_mt_ventoux.dtb \
	logicpd-torpedo-37xx-devkit.dtb \
	logicpd-som-lv-37xx-devkit.dtb \
	omap3430-sdp.dtb \
	omap3-beagle.dtb \
	omap3-beagle-xm.dtb \
	omap3-beagle-xm-ab.dtb \
	omap3-cm-t3517.dtb \
	omap3-cm-t3530.dtb \
	omap3-cm-t3730.dtb \
	omap3-devkit8000.dtb \
	omap3-devkit8000-lcd43.dtb \
	omap3-devkit8000-lcd70.dtb \
	omap3-evm.dtb \
	omap3-evm-37xx.dtb \
	omap3-gta04a3.dtb \
	omap3-gta04a4.dtb \
	omap3-gta04a5.dtb \
	omap3-ha.dtb \
	omap3-ha-lcd.dtb \
	omap3-igep0020.dtb \
	omap3-igep0020-rev-f.dtb \
	omap3-igep0030.dtb \
	omap3-igep0030-rev-g.dtb \
	omap3-ldp.dtb \
	omap3-lilly-dbb056.dtb \
	omap3-n900.dtb \
	omap3-n9.dtb \
	omap3-n950.dtb \
	omap3-overo-alto35.dtb \
	omap3-overo-chestnut43.dtb \
	omap3-overo-gallop43.dtb \
	omap3-overo-palo35.dtb \
	omap3-overo-palo43.dtb \
	omap3-overo-storm-alto35.dtb \
	omap3-overo-storm-chestnut43.dtb \
	omap3-overo-storm-gallop43.dtb \
	omap3-overo-storm-palo35.dtb \
	omap3-overo-storm-palo43.dtb \
	omap3-overo-storm-summit.dtb \
	omap3-overo-storm-tobi.dtb \
	omap3-overo-storm-tobiduo.dtb \
	omap3-overo-summit.dtb \
	omap3-overo-tobi.dtb \
	omap3-overo-tobiduo.dtb \
	omap3-pandora-600mhz.dtb \
	omap3-pandora-1ghz.dtb \
	omap3-sbc-t3517.dtb \
	omap3-sbc-t3530.dtb \
	omap3-sbc-t3730.dtb \
	omap3-sniper.dtb \
	omap3-thunder.dtb \
	omap3-zoom3.dtb
dtb-$(CONFIG_SOC_TI81XX) += \
	dm8148-evm.dtb \
	dm8148-t410.dtb \
	dm8168-evm.dtb \
	dra62x-j5eco-evm.dtb
dtb-$(CONFIG_SOC_AM33XX) += \
	am335x-baltos-ir2110.dtb \
	am335x-baltos-ir3220.dtb \
	am335x-baltos-ir5221.dtb \
	am335x-base0033.dtb \
	am335x-bone.dtb \
	am335x-boneblack.dtb \
	am335x-bonegreen.dtb \
	am335x-chiliboard.dtb \
	am335x-cm-t335.dtb \
	am335x-evm.dtb \
	am335x-evmsk.dtb \
	am335x-icev2.dtb \
	am335x-lxm.dtb \
	am335x-nano.dtb \
	am335x-pepper.dtb \
	am335x-shc.dtb \
	am335x-sbc-t335.dtb \
	am335x-sl50.dtb \
	am335x-wega-rdk.dtb
dtb-$(CONFIG_ARCH_OMAP4) += \
	omap4-duovero-parlor.dtb \
	omap4-kc1.dtb \
	omap4-panda.dtb \
	omap4-panda-a4.dtb \
	omap4-panda-es.dtb \
	omap4-sdp.dtb \
	omap4-sdp-es23plus.dtb \
	omap4-var-dvk-om44.dtb \
	omap4-var-stk-om44.dtb
dtb-$(CONFIG_SOC_AM43XX) += \
	am43x-epos-evm.dtb \
	am437x-cm-t43.dtb \
	am437x-gp-evm.dtb \
	am437x-idk-evm.dtb \
	am437x-sbc-t43.dtb \
	am437x-sk-evm.dtb
dtb-$(CONFIG_SOC_OMAP5) += \
	omap5-cm-t54.dtb \
	omap5-igep0050.dtb \
	omap5-sbc-t54.dtb \
	omap5-uevm.dtb
dtb-$(CONFIG_SOC_DRA7XX) += \
	am57xx-beagle-x15.dtb \
	am57xx-beagle-x15-revb1.dtb \
	am57xx-cl-som-am57x.dtb \
	am57xx-sbc-am57x.dtb \
	am572x-idk.dtb \
	dra7-evm.dtb \
	dra72-evm.dtb \
	dra72-evm-revc.dtb
dtb-$(CONFIG_ARCH_ORION5X) += \
	orion5x-kuroboxpro.dtb \
	orion5x-lacie-d2-network.dtb \
	orion5x-lacie-ethernet-disk-mini-v2.dtb \
	orion5x-linkstation-lsgl.dtb \
	orion5x-linkstation-lswtgl.dtb \
	orion5x-lswsgl.dtb \
	orion5x-maxtor-shared-storage-2.dtb \
	orion5x-netgear-wnr854t.dtb \
	orion5x-rd88f5182-nas.dtb
dtb-$(CONFIG_ARCH_PRIMA2) += \
	prima2-evb.dtb
dtb-$(CONFIG_ARCH_OXNAS) += \
	wd-mbwe.dtb
dtb-$(CONFIG_ARCH_QCOM) += \
	qcom-apq8060-dragonboard.dtb \
	qcom-apq8064-arrow-sd-600eval.dtb \
	qcom-apq8064-cm-qs600.dtb \
	qcom-apq8064-ifc6410.dtb \
	qcom-apq8064-sony-xperia-yuga.dtb \
	qcom-apq8064-asus-nexus7-flo.dtb \
	qcom-apq8074-dragonboard.dtb \
	qcom-apq8084-ifc6540.dtb \
	qcom-apq8084-mtp.dtb \
	qcom-ipq4019-ap.dk01.1-c1.dtb \
	qcom-ipq8064-ap148.dtb \
	qcom-msm8660-surf.dtb \
	qcom-msm8960-cdp.dtb \
	qcom-msm8974-lge-nexus5-hammerhead.dtb \
	qcom-msm8974-sony-xperia-honami.dtb
dtb-$(CONFIG_ARCH_REALVIEW) += \
	arm-realview-pb1176.dtb \
	arm-realview-pb11mp.dtb \
	arm-realview-eb.dtb \
	arm-realview-eb-bbrevd.dtb \
	arm-realview-eb-11mp.dtb \
	arm-realview-eb-11mp-bbrevd.dtb \
	arm-realview-eb-11mp-ctrevb.dtb \
	arm-realview-eb-11mp-bbrevd-ctrevb.dtb \
	arm-realview-eb-a9mp.dtb \
	arm-realview-eb-a9mp-bbrevd.dtb \
	arm-realview-pba8.dtb \
	arm-realview-pbx-a9.dtb
dtb-$(CONFIG_ARCH_ROCKCHIP) += \
	rk3036-evb.dtb \
	rk3036-kylin.dtb \
	rk3066a-bqcurie2.dtb \
	rk3066a-marsboard.dtb \
	rk3066a-rayeager.dtb \
	rk3188-radxarock.dtb \
	rk3228-evb.dtb \
	rk3229-evb.dtb \
	rk3288-evb-act8846.dtb \
	rk3288-evb-rk808.dtb \
	rk3288-fennec.dtb \
	rk3288-firefly-beta.dtb \
	rk3288-firefly.dtb \
	rk3288-firefly-reload.dtb \
	rk3288-miqi.dtb \
	rk3288-popmetal.dtb \
	rk3288-r89.dtb \
	rk3288-rock2-square.dtb \
	rk3288-veyron-brain.dtb \
	rk3288-veyron-jaq.dtb \
	rk3288-veyron-jerry.dtb \
	rk3288-veyron-mickey.dtb \
	rk3288-veyron-minnie.dtb \
	rk3288-veyron-pinky.dtb \
	rk3288-veyron-speedy.dtb
dtb-$(CONFIG_ARCH_S3C24XX) += \
	s3c2416-smdk2416.dtb
dtb-$(CONFIG_ARCH_S3C64XX) += \
	s3c6410-mini6410.dtb \
	s3c6410-smdk6410.dtb
dtb-$(CONFIG_ARCH_S5PV210) += \
	s5pv210-aquila.dtb \
	s5pv210-goni.dtb \
	s5pv210-smdkc110.dtb \
	s5pv210-smdkv210.dtb \
	s5pv210-torbreck.dtb
dtb-$(CONFIG_ARCH_SHMOBILE_MULTI) += \
	emev2-kzm9d.dtb \
	r7s72100-genmai.dtb \
	r7s72100-rskrza1.dtb \
	r8a73a4-ape6evm.dtb \
	r8a7740-armadillo800eva.dtb \
	r8a7778-bockw.dtb \
	r8a7779-marzen.dtb \
	r8a7790-lager.dtb \
	r8a7791-koelsch.dtb \
	r8a7791-porter.dtb \
	r8a7792-blanche.dtb \
	r8a7792-wheat.dtb \
	r8a7793-gose.dtb \
	r8a7794-alt.dtb \
	r8a7794-silk.dtb \
	sh73a0-kzm9g.dtb
dtb-$(CONFIG_ARCH_SOCFPGA) += \
	socfpga_arria5_socdk.dtb \
	socfpga_arria10_socdk_sdmmc.dtb \
	socfpga_cyclone5_mcvevk.dtb \
	socfpga_cyclone5_socdk.dtb \
	socfpga_cyclone5_de0_sockit.dtb \
	socfpga_cyclone5_sockit.dtb \
	socfpga_cyclone5_socrates.dtb \
	socfpga_cyclone5_vining_fpga.dtb \
	socfpga_vt.dtb
dtb-$(CONFIG_ARCH_SPEAR13XX) += \
	spear1310-evb.dtb \
	spear1340-evb.dtb
dtb-$(CONFIG_ARCH_SPEAR3XX) += \
	spear300-evb.dtb \
	spear310-evb.dtb \
	spear320-evb.dtb \
	spear320-hmi.dtb
dtb-$(CONFIG_ARCH_SPEAR6XX) += \
	spear600-evb.dtb
dtb-$(CONFIG_ARCH_STI) += \
	stih407-b2120.dtb \
	stih410-b2120.dtb \
	stih410-b2260.dtb \
	stih415-b2000.dtb \
	stih415-b2020.dtb \
	stih416-b2000.dtb \
	stih416-b2020.dtb \
	stih416-b2020e.dtb \
	stih418-b2199.dtb
dtb-$(CONFIG_ARCH_STM32)+= \
	stm32f429-disco.dtb \
	stm32f469-disco.dtb \
	stm32429i-eval.dtb
dtb-$(CONFIG_MACH_SUN4I) += \
	sun4i-a10-a1000.dtb \
	sun4i-a10-ba10-tvbox.dtb \
	sun4i-a10-chuwi-v7-cw0825.dtb \
	sun4i-a10-cubieboard.dtb \
	sun4i-a10-dserve-dsrv9703c.dtb \
	sun4i-a10-gemei-g9.dtb \
	sun4i-a10-hackberry.dtb \
	sun4i-a10-hyundai-a7hd.dtb \
	sun4i-a10-inet1.dtb \
	sun4i-a10-inet97fv2.dtb \
	sun4i-a10-inet9f-rev03.dtb \
	sun4i-a10-itead-iteaduino-plus.dtb \
	sun4i-a10-jesurun-q5.dtb \
	sun4i-a10-marsboard.dtb \
	sun4i-a10-mini-xplus.dtb \
	sun4i-a10-mk802.dtb \
	sun4i-a10-mk802ii.dtb \
	sun4i-a10-olinuxino-lime.dtb \
	sun4i-a10-pcduino.dtb \
	sun4i-a10-pcduino2.dtb \
	sun4i-a10-pov-protab2-ips9.dtb
dtb-$(CONFIG_MACH_SUN5I) += \
	sun5i-a10s-auxtek-t003.dtb \
	sun5i-a10s-auxtek-t004.dtb \
	sun5i-a10s-mk802.dtb \
	sun5i-a10s-olinuxino-micro.dtb \
	sun5i-a10s-r7-tv-dongle.dtb \
	sun5i-a10s-wobo-i5.dtb \
	sun5i-a13-difrnce-dit4350.dtb \
	sun5i-a13-empire-electronix-d709.dtb \
	sun5i-a13-empire-electronix-m712.dtb \
	sun5i-a13-hsg-h702.dtb \
	sun5i-a13-inet-98v-rev2.dtb \
	sun5i-a13-olinuxino.dtb \
	sun5i-a13-olinuxino-micro.dtb \
	sun5i-a13-q8-tablet.dtb \
	sun5i-a13-utoo-p66.dtb \
	sun5i-gr8-evb.dtb \
	sun5i-r8-chip.dtb
dtb-$(CONFIG_MACH_SUN6I) += \
	sun6i-a31-app4-evb1.dtb \
	sun6i-a31-colombus.dtb \
	sun6i-a31-hummingbird.dtb \
	sun6i-a31-i7.dtb \
	sun6i-a31-m9.dtb \
	sun6i-a31-mele-a1000g-quad.dtb \
	sun6i-a31s-colorfly-e708-q1.dtb \
	sun6i-a31s-cs908.dtb \
	sun6i-a31s-inet-q972.dtb \
	sun6i-a31s-primo81.dtb \
	sun6i-a31s-sina31s.dtb \
	sun6i-a31s-sinovoip-bpi-m2.dtb \
	sun6i-a31s-yones-toptech-bs1078-v2.dtb
dtb-$(CONFIG_MACH_SUN7I) += \
	sun7i-a20-bananapi.dtb \
	sun7i-a20-bananapi-m1-plus.dtb \
	sun7i-a20-bananapro.dtb \
	sun7i-a20-cubieboard2.dtb \
	sun7i-a20-cubietruck.dtb \
	sun7i-a20-hummingbird.dtb \
	sun7i-a20-itead-ibox.dtb \
	sun7i-a20-i12-tvbox.dtb \
	sun7i-a20-icnova-swac.dtb \
	sun7i-a20-lamobo-r1.dtb \
	sun7i-a20-m3.dtb \
	sun7i-a20-mk808c.dtb \
	sun7i-a20-olimex-som-evb.dtb \
	sun7i-a20-olinuxino-lime.dtb \
	sun7i-a20-olinuxino-lime2.dtb \
	sun7i-a20-olinuxino-lime2-emmc.dtb \
	sun7i-a20-olinuxino-micro.dtb \
	sun7i-a20-orangepi.dtb \
	sun7i-a20-orangepi-mini.dtb \
	sun7i-a20-pcduino3.dtb \
	sun7i-a20-pcduino3-nano.dtb \
	sun7i-a20-wexler-tab7200.dtb \
	sun7i-a20-wits-pro-a20-dkt.dtb
dtb-$(CONFIG_MACH_SUN8I) += \
	sun8i-a23-evb.dtb \
	sun8i-a23-gt90h-v4.dtb \
	sun8i-a23-inet86dz.dtb \
	sun8i-a23-ippo-q8h-v5.dtb \
	sun8i-a23-ippo-q8h-v1.2.dtb \
	sun8i-a23-polaroid-mid2407pxe03.dtb \
	sun8i-a23-polaroid-mid2809pxe04.dtb \
	sun8i-a23-q8-tablet.dtb \
	sun8i-a33-et-q8-v1.6.dtb \
	sun8i-a33-ga10h-v1.1.dtb \
	sun8i-a33-inet-d978-rev2.dtb \
	sun8i-a33-ippo-q8h-v1.2.dtb \
	sun8i-a33-olinuxino.dtb \
	sun8i-a33-q8-tablet.dtb \
	sun8i-a33-sinlinx-sina33.dtb \
	sun8i-a83t-allwinner-h8homlet-v2.dtb \
	sun8i-a83t-cubietruck-plus.dtb \
	sun8i-h3-bananapi-m2-plus.dtb \
	sun8i-h3-nanopi-neo.dtb \
	sun8i-h3-orangepi-2.dtb \
	sun8i-h3-orangepi-lite.dtb \
	sun8i-h3-orangepi-one.dtb \
	sun8i-h3-orangepi-pc.dtb \
	sun8i-h3-orangepi-pc-plus.dtb \
	sun8i-h3-orangepi-plus.dtb \
	sun8i-h3-orangepi-plus2e.dtb \
	sun8i-r16-parrot.dtb
dtb-$(CONFIG_MACH_SUN9I) += \
	sun9i-a80-optimus.dtb \
	sun9i-a80-cubieboard4.dtb
dtb-$(CONFIG_ARCH_TANGO) += \
	tango4-vantage-1172.dtb
dtb-$(CONFIG_ARCH_TEGRA_2x_SOC) += \
	tegra20-harmony.dtb \
	tegra20-iris-512.dtb \
	tegra20-medcom-wide.dtb \
	tegra20-paz00.dtb \
	tegra20-plutux.dtb \
	tegra20-seaboard.dtb \
	tegra20-tec.dtb \
	tegra20-trimslice.dtb \
	tegra20-ventana.dtb \
	tegra20-whistler.dtb
dtb-$(CONFIG_ARCH_TEGRA_3x_SOC) += \
	tegra30-apalis-eval.dtb \
	tegra30-beaver.dtb \
	tegra30-cardhu-a02.dtb \
	tegra30-cardhu-a04.dtb \
	tegra30-colibri-eval-v3.dtb
dtb-$(CONFIG_ARCH_TEGRA_114_SOC) += \
	tegra114-dalmore.dtb \
	tegra114-roth.dtb \
	tegra114-tn7.dtb
dtb-$(CONFIG_ARCH_TEGRA_124_SOC) += \
	tegra124-apalis-eval.dtb \
	tegra124-jetson-tk1.dtb \
	tegra124-nyan-big.dtb \
	tegra124-nyan-blaze.dtb \
	tegra124-venice2.dtb
dtb-$(CONFIG_ARCH_U300) += \
	ste-u300.dtb
dtb-$(CONFIG_ARCH_U8500) += \
	ste-snowball.dtb \
	ste-hrefprev60-stuib.dtb \
	ste-hrefprev60-tvk.dtb \
	ste-hrefv60plus-stuib.dtb \
	ste-hrefv60plus-tvk.dtb \
	ste-ccu8540.dtb \
	ste-ccu9540.dtb
dtb-$(CONFIG_ARCH_UNIPHIER) += \
	uniphier-ld4-ref.dtb \
	uniphier-ld6b-ref.dtb \
	uniphier-pro4-ace.dtb \
	uniphier-pro4-ref.dtb \
	uniphier-pro4-sanji.dtb \
	uniphier-pxs2-gentil.dtb \
	uniphier-pxs2-vodka.dtb \
	uniphier-sld3-ref.dtb \
	uniphier-sld8-ref.dtb
dtb-$(CONFIG_ARCH_VERSATILE) += \
	versatile-ab.dtb \
	versatile-pb.dtb
dtb-$(CONFIG_ARCH_VEXPRESS) += \
	vexpress-v2p-ca5s.dtb \
	vexpress-v2p-ca9.dtb \
	vexpress-v2p-ca15-tc1.dtb \
	vexpress-v2p-ca15_a7.dtb
dtb-$(CONFIG_ARCH_VIRT) += \
	xenvm-4.2.dtb
dtb-$(CONFIG_ARCH_VT8500) += \
	vt8500-bv07.dtb \
	wm8505-ref.dtb \
	wm8650-mid.dtb \
	wm8750-apc8750.dtb \
	wm8850-w70v2.dtb
dtb-$(CONFIG_ARCH_ZYNQ) += \
	zynq-parallella.dtb \
	zynq-zc702.dtb \
	zynq-zc706.dtb \
	zynq-zed.dtb \
	zynq-zybo.dtb
dtb-$(CONFIG_MACH_ARMADA_370) += \
	armada-370-db.dtb \
	armada-370-dlink-dns327l.dtb \
	armada-370-mirabox.dtb \
	armada-370-netgear-rn102.dtb \
	armada-370-netgear-rn104.dtb \
	armada-370-rd.dtb \
	armada-370-seagate-nas-2bay.dtb \
	armada-370-seagate-nas-4bay.dtb \
	armada-370-seagate-personal-cloud.dtb \
	armada-370-seagate-personal-cloud-2bay.dtb \
	armada-370-synology-ds213j.dtb
dtb-$(CONFIG_MACH_ARMADA_375) += \
	armada-375-db.dtb
dtb-$(CONFIG_MACH_ARMADA_38X) += \
	armada-385-db-ap.dtb \
	armada-385-linksys-caiman.dtb \
	armada-385-linksys-cobra.dtb \
	armada-388-clearfog.dtb \
	armada-388-db.dtb \
	armada-388-gp.dtb \
	armada-388-rd.dtb
dtb-$(CONFIG_MACH_ARMADA_39X) += \
	armada-398-db.dtb
dtb-$(CONFIG_MACH_ARMADA_XP) += \
	armada-xp-axpwifiap.dtb \
	armada-xp-db.dtb \
	armada-xp-gp.dtb \
	armada-xp-lenovo-ix4-300d.dtb \
	armada-xp-linksys-mamba.dtb \
	armada-xp-matrix.dtb \
	armada-xp-netgear-rn2120.dtb \
	armada-xp-openblocks-ax3-4.dtb \
	armada-xp-synology-ds414.dtb
dtb-$(CONFIG_MACH_DOVE) += \
	dove-cubox.dtb \
	dove-cubox-es.dtb \
	dove-d2plug.dtb \
	dove-d3plug.dtb \
	dove-dove-db.dtb \
	dove-sbc-a510.dtb
dtb-$(CONFIG_ARCH_MEDIATEK) += \
	mt2701-evb.dtb \
	mt6580-evbp1.dtb \
	mt6589-aquaris5.dtb \
	mt6592-evb.dtb \
	mt7623-evb.dtb \
	mt8127-moose.dtb \
	mt8135-evbp1.dtb
dtb-$(CONFIG_ARCH_ZX) += zx296702-ad1.dtb
dtb-$(CONFIG_ARCH_ASPEED) += aspeed-bmc-opp-palmetto.dtb \
	aspeed-ast2500-evb.dtb
endif

dtstree		:= $(srctree)/$(src)
dtb-$(CONFIG_OF_ALL_DTBS) := $(patsubst $(dtstree)/%.dts,%.dtb, $(wildcard $(dtstree)/*.dts))

always		:= $(dtb-y)
clean-files	:= *.dtb<|MERGE_RESOLUTION|>--- conflicted
+++ resolved
@@ -46,11 +46,8 @@
 	at91sam9x35ek.dtb
 dtb-$(CONFIG_SOC_SAM_V7) += \
 	at91-kizbox2.dtb \
-<<<<<<< HEAD
 	at91-sama5d2_ptc.dtb \
-=======
 	at91-sama5d27_som1_ek.dtb \
->>>>>>> d2f42d8e
 	at91-sama5d2_xplained.dtb \
 	at91-sama5d2_xplained_pda4.dtb \
 	at91-sama5d2_xplained_pda7.dtb \
