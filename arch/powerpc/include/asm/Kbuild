generic-y += clkdev.h
generic-y += div64.h
generic-y += irq_regs.h
generic-y += irq_work.h
generic-y += local64.h
generic-y += mcs_spinlock.h
generic-y += preempt.h
generic-y += rwsem.h
<<<<<<< HEAD
generic-y += vtime.h
=======
generic-y += trace_clock.h
generic-y += vtime.h
generic-y += word-at-a-time.h
>>>>>>> 30059d49
<|MERGE_RESOLUTION|>--- conflicted
+++ resolved
@@ -6,10 +6,5 @@
 generic-y += mcs_spinlock.h
 generic-y += preempt.h
 generic-y += rwsem.h
-<<<<<<< HEAD
 generic-y += vtime.h
-=======
-generic-y += trace_clock.h
-generic-y += vtime.h
-generic-y += word-at-a-time.h
->>>>>>> 30059d49
+generic-y += word-at-a-time.h