--- conflicted
+++ resolved
@@ -1,12 +1,7 @@
 VERSION = 4
 PATCHLEVEL = 9
-<<<<<<< HEAD
-SUBLEVEL = 83
+SUBLEVEL = 85
 EXTRAVERSION = -linux4sam_5.8-rc1
-=======
-SUBLEVEL = 85
-EXTRAVERSION =
->>>>>>> c426a717
 NAME = Roaring Lionus
 
 # *DOCUMENTATION*
