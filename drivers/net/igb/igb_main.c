/*******************************************************************************

  Intel(R) Gigabit Ethernet Linux driver
  Copyright(c) 2007-2009 Intel Corporation.

  This program is free software; you can redistribute it and/or modify it
  under the terms and conditions of the GNU General Public License,
  version 2, as published by the Free Software Foundation.

  This program is distributed in the hope it will be useful, but WITHOUT
  ANY WARRANTY; without even the implied warranty of MERCHANTABILITY or
  FITNESS FOR A PARTICULAR PURPOSE.  See the GNU General Public License for
  more details.

  You should have received a copy of the GNU General Public License along with
  this program; if not, write to the Free Software Foundation, Inc.,
  51 Franklin St - Fifth Floor, Boston, MA 02110-1301 USA.

  The full GNU General Public License is included in this distribution in
  the file called "COPYING".

  Contact Information:
  e1000-devel Mailing List <e1000-devel@lists.sourceforge.net>
  Intel Corporation, 5200 N.E. Elam Young Parkway, Hillsboro, OR 97124-6497

*******************************************************************************/

#include <linux/module.h>
#include <linux/types.h>
#include <linux/init.h>
#include <linux/vmalloc.h>
#include <linux/pagemap.h>
#include <linux/netdevice.h>
#include <linux/ipv6.h>
#include <net/checksum.h>
#include <net/ip6_checksum.h>
#include <linux/net_tstamp.h>
#include <linux/mii.h>
#include <linux/ethtool.h>
#include <linux/if_vlan.h>
#include <linux/pci.h>
#include <linux/pci-aspm.h>
#include <linux/delay.h>
#include <linux/interrupt.h>
#include <linux/if_ether.h>
#include <linux/aer.h>
#ifdef CONFIG_IGB_DCA
#include <linux/dca.h>
#endif
#include "igb.h"

#define DRV_VERSION "2.1.0-k2"
char igb_driver_name[] = "igb";
char igb_driver_version[] = DRV_VERSION;
static const char igb_driver_string[] =
				"Intel(R) Gigabit Ethernet Network Driver";
static const char igb_copyright[] = "Copyright (c) 2007-2009 Intel Corporation.";

static const struct e1000_info *igb_info_tbl[] = {
	[board_82575] = &e1000_82575_info,
};

static struct pci_device_id igb_pci_tbl[] = {
	{ PCI_VDEVICE(INTEL, E1000_DEV_ID_82580_COPPER), board_82575 },
	{ PCI_VDEVICE(INTEL, E1000_DEV_ID_82580_FIBER), board_82575 },
	{ PCI_VDEVICE(INTEL, E1000_DEV_ID_82580_SERDES), board_82575 },
	{ PCI_VDEVICE(INTEL, E1000_DEV_ID_82580_SGMII), board_82575 },
	{ PCI_VDEVICE(INTEL, E1000_DEV_ID_82580_COPPER_DUAL), board_82575 },
	{ PCI_VDEVICE(INTEL, E1000_DEV_ID_82576), board_82575 },
	{ PCI_VDEVICE(INTEL, E1000_DEV_ID_82576_NS), board_82575 },
	{ PCI_VDEVICE(INTEL, E1000_DEV_ID_82576_NS_SERDES), board_82575 },
	{ PCI_VDEVICE(INTEL, E1000_DEV_ID_82576_FIBER), board_82575 },
	{ PCI_VDEVICE(INTEL, E1000_DEV_ID_82576_SERDES), board_82575 },
	{ PCI_VDEVICE(INTEL, E1000_DEV_ID_82576_SERDES_QUAD), board_82575 },
	{ PCI_VDEVICE(INTEL, E1000_DEV_ID_82576_QUAD_COPPER), board_82575 },
	{ PCI_VDEVICE(INTEL, E1000_DEV_ID_82575EB_COPPER), board_82575 },
	{ PCI_VDEVICE(INTEL, E1000_DEV_ID_82575EB_FIBER_SERDES), board_82575 },
	{ PCI_VDEVICE(INTEL, E1000_DEV_ID_82575GB_QUAD_COPPER), board_82575 },
	/* required last entry */
	{0, }
};

MODULE_DEVICE_TABLE(pci, igb_pci_tbl);

void igb_reset(struct igb_adapter *);
static int igb_setup_all_tx_resources(struct igb_adapter *);
static int igb_setup_all_rx_resources(struct igb_adapter *);
static void igb_free_all_tx_resources(struct igb_adapter *);
static void igb_free_all_rx_resources(struct igb_adapter *);
static void igb_setup_mrqc(struct igb_adapter *);
void igb_update_stats(struct igb_adapter *);
static int igb_probe(struct pci_dev *, const struct pci_device_id *);
static void __devexit igb_remove(struct pci_dev *pdev);
static int igb_sw_init(struct igb_adapter *);
static int igb_open(struct net_device *);
static int igb_close(struct net_device *);
static void igb_configure_tx(struct igb_adapter *);
static void igb_configure_rx(struct igb_adapter *);
static void igb_clean_all_tx_rings(struct igb_adapter *);
static void igb_clean_all_rx_rings(struct igb_adapter *);
static void igb_clean_tx_ring(struct igb_ring *);
static void igb_clean_rx_ring(struct igb_ring *);
static void igb_set_rx_mode(struct net_device *);
static void igb_update_phy_info(unsigned long);
static void igb_watchdog(unsigned long);
static void igb_watchdog_task(struct work_struct *);
static netdev_tx_t igb_xmit_frame_adv(struct sk_buff *skb, struct net_device *);
static struct net_device_stats *igb_get_stats(struct net_device *);
static int igb_change_mtu(struct net_device *, int);
static int igb_set_mac(struct net_device *, void *);
static void igb_set_uta(struct igb_adapter *adapter);
static irqreturn_t igb_intr(int irq, void *);
static irqreturn_t igb_intr_msi(int irq, void *);
static irqreturn_t igb_msix_other(int irq, void *);
static irqreturn_t igb_msix_ring(int irq, void *);
#ifdef CONFIG_IGB_DCA
static void igb_update_dca(struct igb_q_vector *);
static void igb_setup_dca(struct igb_adapter *);
#endif /* CONFIG_IGB_DCA */
static bool igb_clean_tx_irq(struct igb_q_vector *);
static int igb_poll(struct napi_struct *, int);
static bool igb_clean_rx_irq_adv(struct igb_q_vector *, int *, int);
static int igb_ioctl(struct net_device *, struct ifreq *, int cmd);
static void igb_tx_timeout(struct net_device *);
static void igb_reset_task(struct work_struct *);
static void igb_vlan_rx_register(struct net_device *, struct vlan_group *);
static void igb_vlan_rx_add_vid(struct net_device *, u16);
static void igb_vlan_rx_kill_vid(struct net_device *, u16);
static void igb_restore_vlan(struct igb_adapter *);
static void igb_rar_set_qsel(struct igb_adapter *, u8 *, u32 , u8);
static void igb_ping_all_vfs(struct igb_adapter *);
static void igb_msg_task(struct igb_adapter *);
static void igb_vmm_control(struct igb_adapter *);
static int igb_set_vf_mac(struct igb_adapter *, int, unsigned char *);
static void igb_restore_vf_multicasts(struct igb_adapter *adapter);

#ifdef CONFIG_PM
static int igb_suspend(struct pci_dev *, pm_message_t);
static int igb_resume(struct pci_dev *);
#endif
static void igb_shutdown(struct pci_dev *);
#ifdef CONFIG_IGB_DCA
static int igb_notify_dca(struct notifier_block *, unsigned long, void *);
static struct notifier_block dca_notifier = {
	.notifier_call	= igb_notify_dca,
	.next		= NULL,
	.priority	= 0
};
#endif
#ifdef CONFIG_NET_POLL_CONTROLLER
/* for netdump / net console */
static void igb_netpoll(struct net_device *);
#endif
#ifdef CONFIG_PCI_IOV
static unsigned int max_vfs = 0;
module_param(max_vfs, uint, 0);
MODULE_PARM_DESC(max_vfs, "Maximum number of virtual functions to allocate "
                 "per physical function");
#endif /* CONFIG_PCI_IOV */

static pci_ers_result_t igb_io_error_detected(struct pci_dev *,
		     pci_channel_state_t);
static pci_ers_result_t igb_io_slot_reset(struct pci_dev *);
static void igb_io_resume(struct pci_dev *);

static struct pci_error_handlers igb_err_handler = {
	.error_detected = igb_io_error_detected,
	.slot_reset = igb_io_slot_reset,
	.resume = igb_io_resume,
};


static struct pci_driver igb_driver = {
	.name     = igb_driver_name,
	.id_table = igb_pci_tbl,
	.probe    = igb_probe,
	.remove   = __devexit_p(igb_remove),
#ifdef CONFIG_PM
	/* Power Managment Hooks */
	.suspend  = igb_suspend,
	.resume   = igb_resume,
#endif
	.shutdown = igb_shutdown,
	.err_handler = &igb_err_handler
};

MODULE_AUTHOR("Intel Corporation, <e1000-devel@lists.sourceforge.net>");
MODULE_DESCRIPTION("Intel(R) Gigabit Ethernet Network Driver");
MODULE_LICENSE("GPL");
MODULE_VERSION(DRV_VERSION);

/**
 * igb_read_clock - read raw cycle counter (to be used by time counter)
 */
static cycle_t igb_read_clock(const struct cyclecounter *tc)
{
	struct igb_adapter *adapter =
		container_of(tc, struct igb_adapter, cycles);
	struct e1000_hw *hw = &adapter->hw;
	u64 stamp = 0;
	int shift = 0;

	/*
	 * The timestamp latches on lowest register read. For the 82580
	 * the lowest register is SYSTIMR instead of SYSTIML.  However we never
	 * adjusted TIMINCA so SYSTIMR will just read as all 0s so ignore it.
	 */
	if (hw->mac.type == e1000_82580) {
		stamp = rd32(E1000_SYSTIMR) >> 8;
		shift = IGB_82580_TSYNC_SHIFT;
	}

	stamp |= (u64)rd32(E1000_SYSTIML) << shift;
	stamp |= (u64)rd32(E1000_SYSTIMH) << (shift + 32);
	return stamp;
}

#ifdef DEBUG
/**
 * igb_get_hw_dev_name - return device name string
 * used by hardware layer to print debugging information
 **/
char *igb_get_hw_dev_name(struct e1000_hw *hw)
{
	struct igb_adapter *adapter = hw->back;
	return adapter->netdev->name;
}

/**
 * igb_get_time_str - format current NIC and system time as string
 */
static char *igb_get_time_str(struct igb_adapter *adapter,
			      char buffer[160])
{
	cycle_t hw = adapter->cycles.read(&adapter->cycles);
	struct timespec nic = ns_to_timespec(timecounter_read(&adapter->clock));
	struct timespec sys;
	struct timespec delta;
	getnstimeofday(&sys);

	delta = timespec_sub(nic, sys);

	sprintf(buffer,
		"HW %llu, NIC %ld.%09lus, SYS %ld.%09lus, NIC-SYS %lds + %09luns",
		hw,
		(long)nic.tv_sec, nic.tv_nsec,
		(long)sys.tv_sec, sys.tv_nsec,
		(long)delta.tv_sec, delta.tv_nsec);

	return buffer;
}
#endif

/**
 * igb_init_module - Driver Registration Routine
 *
 * igb_init_module is the first routine called when the driver is
 * loaded. All it does is register with the PCI subsystem.
 **/
static int __init igb_init_module(void)
{
	int ret;
	printk(KERN_INFO "%s - version %s\n",
	       igb_driver_string, igb_driver_version);

	printk(KERN_INFO "%s\n", igb_copyright);

#ifdef CONFIG_IGB_DCA
	dca_register_notify(&dca_notifier);
#endif
	ret = pci_register_driver(&igb_driver);
	return ret;
}

module_init(igb_init_module);

/**
 * igb_exit_module - Driver Exit Cleanup Routine
 *
 * igb_exit_module is called just before the driver is removed
 * from memory.
 **/
static void __exit igb_exit_module(void)
{
#ifdef CONFIG_IGB_DCA
	dca_unregister_notify(&dca_notifier);
#endif
	pci_unregister_driver(&igb_driver);
}

module_exit(igb_exit_module);

#define Q_IDX_82576(i) (((i & 0x1) << 3) + (i >> 1))
/**
 * igb_cache_ring_register - Descriptor ring to register mapping
 * @adapter: board private structure to initialize
 *
 * Once we know the feature-set enabled for the device, we'll cache
 * the register offset the descriptor ring is assigned to.
 **/
static void igb_cache_ring_register(struct igb_adapter *adapter)
{
	int i = 0, j = 0;
	u32 rbase_offset = adapter->vfs_allocated_count;

	switch (adapter->hw.mac.type) {
	case e1000_82576:
		/* The queues are allocated for virtualization such that VF 0
		 * is allocated queues 0 and 8, VF 1 queues 1 and 9, etc.
		 * In order to avoid collision we start at the first free queue
		 * and continue consuming queues in the same sequence
		 */
		if (adapter->vfs_allocated_count) {
			for (; i < adapter->rss_queues; i++)
				adapter->rx_ring[i].reg_idx = rbase_offset +
				                              Q_IDX_82576(i);
			for (; j < adapter->rss_queues; j++)
				adapter->tx_ring[j].reg_idx = rbase_offset +
				                              Q_IDX_82576(j);
		}
	case e1000_82575:
	case e1000_82580:
	default:
		for (; i < adapter->num_rx_queues; i++)
			adapter->rx_ring[i].reg_idx = rbase_offset + i;
		for (; j < adapter->num_tx_queues; j++)
			adapter->tx_ring[j].reg_idx = rbase_offset + j;
		break;
	}
}

static void igb_free_queues(struct igb_adapter *adapter)
{
	kfree(adapter->tx_ring);
	kfree(adapter->rx_ring);

	adapter->tx_ring = NULL;
	adapter->rx_ring = NULL;

	adapter->num_rx_queues = 0;
	adapter->num_tx_queues = 0;
}

/**
 * igb_alloc_queues - Allocate memory for all rings
 * @adapter: board private structure to initialize
 *
 * We allocate one ring per queue at run-time since we don't know the
 * number of queues at compile-time.
 **/
static int igb_alloc_queues(struct igb_adapter *adapter)
{
	int i;

	adapter->tx_ring = kcalloc(adapter->num_tx_queues,
				   sizeof(struct igb_ring), GFP_KERNEL);
	if (!adapter->tx_ring)
		goto err;

	adapter->rx_ring = kcalloc(adapter->num_rx_queues,
				   sizeof(struct igb_ring), GFP_KERNEL);
	if (!adapter->rx_ring)
		goto err;

	for (i = 0; i < adapter->num_tx_queues; i++) {
		struct igb_ring *ring = &(adapter->tx_ring[i]);
		ring->count = adapter->tx_ring_count;
		ring->queue_index = i;
		ring->pdev = adapter->pdev;
		ring->netdev = adapter->netdev;
		/* For 82575, context index must be unique per ring. */
		if (adapter->hw.mac.type == e1000_82575)
			ring->flags = IGB_RING_FLAG_TX_CTX_IDX;
	}

	for (i = 0; i < adapter->num_rx_queues; i++) {
		struct igb_ring *ring = &(adapter->rx_ring[i]);
		ring->count = adapter->rx_ring_count;
		ring->queue_index = i;
		ring->pdev = adapter->pdev;
		ring->netdev = adapter->netdev;
		ring->rx_buffer_len = MAXIMUM_ETHERNET_VLAN_SIZE;
		ring->flags = IGB_RING_FLAG_RX_CSUM; /* enable rx checksum */
		/* set flag indicating ring supports SCTP checksum offload */
		if (adapter->hw.mac.type >= e1000_82576)
			ring->flags |= IGB_RING_FLAG_RX_SCTP_CSUM;
	}

	igb_cache_ring_register(adapter);

	return 0;

err:
	igb_free_queues(adapter);

	return -ENOMEM;
}

#define IGB_N0_QUEUE -1
static void igb_assign_vector(struct igb_q_vector *q_vector, int msix_vector)
{
	u32 msixbm = 0;
	struct igb_adapter *adapter = q_vector->adapter;
	struct e1000_hw *hw = &adapter->hw;
	u32 ivar, index;
	int rx_queue = IGB_N0_QUEUE;
	int tx_queue = IGB_N0_QUEUE;

	if (q_vector->rx_ring)
		rx_queue = q_vector->rx_ring->reg_idx;
	if (q_vector->tx_ring)
		tx_queue = q_vector->tx_ring->reg_idx;

	switch (hw->mac.type) {
	case e1000_82575:
		/* The 82575 assigns vectors using a bitmask, which matches the
		   bitmask for the EICR/EIMS/EIMC registers.  To assign one
		   or more queues to a vector, we write the appropriate bits
		   into the MSIXBM register for that vector. */
		if (rx_queue > IGB_N0_QUEUE)
			msixbm = E1000_EICR_RX_QUEUE0 << rx_queue;
		if (tx_queue > IGB_N0_QUEUE)
			msixbm |= E1000_EICR_TX_QUEUE0 << tx_queue;
		array_wr32(E1000_MSIXBM(0), msix_vector, msixbm);
		q_vector->eims_value = msixbm;
		break;
	case e1000_82576:
		/* 82576 uses a table-based method for assigning vectors.
		   Each queue has a single entry in the table to which we write
		   a vector number along with a "valid" bit.  Sadly, the layout
		   of the table is somewhat counterintuitive. */
		if (rx_queue > IGB_N0_QUEUE) {
			index = (rx_queue & 0x7);
			ivar = array_rd32(E1000_IVAR0, index);
			if (rx_queue < 8) {
				/* vector goes into low byte of register */
				ivar = ivar & 0xFFFFFF00;
				ivar |= msix_vector | E1000_IVAR_VALID;
			} else {
				/* vector goes into third byte of register */
				ivar = ivar & 0xFF00FFFF;
				ivar |= (msix_vector | E1000_IVAR_VALID) << 16;
			}
			array_wr32(E1000_IVAR0, index, ivar);
		}
		if (tx_queue > IGB_N0_QUEUE) {
			index = (tx_queue & 0x7);
			ivar = array_rd32(E1000_IVAR0, index);
			if (tx_queue < 8) {
				/* vector goes into second byte of register */
				ivar = ivar & 0xFFFF00FF;
				ivar |= (msix_vector | E1000_IVAR_VALID) << 8;
			} else {
				/* vector goes into high byte of register */
				ivar = ivar & 0x00FFFFFF;
				ivar |= (msix_vector | E1000_IVAR_VALID) << 24;
			}
			array_wr32(E1000_IVAR0, index, ivar);
		}
		q_vector->eims_value = 1 << msix_vector;
		break;
	case e1000_82580:
		/* 82580 uses the same table-based approach as 82576 but has fewer
		   entries as a result we carry over for queues greater than 4. */
		if (rx_queue > IGB_N0_QUEUE) {
			index = (rx_queue >> 1);
			ivar = array_rd32(E1000_IVAR0, index);
			if (rx_queue & 0x1) {
				/* vector goes into third byte of register */
				ivar = ivar & 0xFF00FFFF;
				ivar |= (msix_vector | E1000_IVAR_VALID) << 16;
			} else {
				/* vector goes into low byte of register */
				ivar = ivar & 0xFFFFFF00;
				ivar |= msix_vector | E1000_IVAR_VALID;
			}
			array_wr32(E1000_IVAR0, index, ivar);
		}
		if (tx_queue > IGB_N0_QUEUE) {
			index = (tx_queue >> 1);
			ivar = array_rd32(E1000_IVAR0, index);
			if (tx_queue & 0x1) {
				/* vector goes into high byte of register */
				ivar = ivar & 0x00FFFFFF;
				ivar |= (msix_vector | E1000_IVAR_VALID) << 24;
			} else {
				/* vector goes into second byte of register */
				ivar = ivar & 0xFFFF00FF;
				ivar |= (msix_vector | E1000_IVAR_VALID) << 8;
			}
			array_wr32(E1000_IVAR0, index, ivar);
		}
		q_vector->eims_value = 1 << msix_vector;
		break;
	default:
		BUG();
		break;
	}
}

/**
 * igb_configure_msix - Configure MSI-X hardware
 *
 * igb_configure_msix sets up the hardware to properly
 * generate MSI-X interrupts.
 **/
static void igb_configure_msix(struct igb_adapter *adapter)
{
	u32 tmp;
	int i, vector = 0;
	struct e1000_hw *hw = &adapter->hw;

	adapter->eims_enable_mask = 0;

	/* set vector for other causes, i.e. link changes */
	switch (hw->mac.type) {
	case e1000_82575:
		tmp = rd32(E1000_CTRL_EXT);
		/* enable MSI-X PBA support*/
		tmp |= E1000_CTRL_EXT_PBA_CLR;

		/* Auto-Mask interrupts upon ICR read. */
		tmp |= E1000_CTRL_EXT_EIAME;
		tmp |= E1000_CTRL_EXT_IRCA;

		wr32(E1000_CTRL_EXT, tmp);

		/* enable msix_other interrupt */
		array_wr32(E1000_MSIXBM(0), vector++,
		                      E1000_EIMS_OTHER);
		adapter->eims_other = E1000_EIMS_OTHER;

		break;

	case e1000_82576:
	case e1000_82580:
		/* Turn on MSI-X capability first, or our settings
		 * won't stick.  And it will take days to debug. */
		wr32(E1000_GPIE, E1000_GPIE_MSIX_MODE |
		                E1000_GPIE_PBA | E1000_GPIE_EIAME |
		                E1000_GPIE_NSICR);

		/* enable msix_other interrupt */
		adapter->eims_other = 1 << vector;
		tmp = (vector++ | E1000_IVAR_VALID) << 8;

		wr32(E1000_IVAR_MISC, tmp);
		break;
	default:
		/* do nothing, since nothing else supports MSI-X */
		break;
	} /* switch (hw->mac.type) */

	adapter->eims_enable_mask |= adapter->eims_other;

	for (i = 0; i < adapter->num_q_vectors; i++) {
		struct igb_q_vector *q_vector = adapter->q_vector[i];
		igb_assign_vector(q_vector, vector++);
		adapter->eims_enable_mask |= q_vector->eims_value;
	}

	wrfl();
}

/**
 * igb_request_msix - Initialize MSI-X interrupts
 *
 * igb_request_msix allocates MSI-X vectors and requests interrupts from the
 * kernel.
 **/
static int igb_request_msix(struct igb_adapter *adapter)
{
	struct net_device *netdev = adapter->netdev;
	struct e1000_hw *hw = &adapter->hw;
	int i, err = 0, vector = 0;

	err = request_irq(adapter->msix_entries[vector].vector,
	                  igb_msix_other, 0, netdev->name, adapter);
	if (err)
		goto out;
	vector++;

	for (i = 0; i < adapter->num_q_vectors; i++) {
		struct igb_q_vector *q_vector = adapter->q_vector[i];

		q_vector->itr_register = hw->hw_addr + E1000_EITR(vector);

		if (q_vector->rx_ring && q_vector->tx_ring)
			sprintf(q_vector->name, "%s-TxRx-%u", netdev->name,
			        q_vector->rx_ring->queue_index);
		else if (q_vector->tx_ring)
			sprintf(q_vector->name, "%s-tx-%u", netdev->name,
			        q_vector->tx_ring->queue_index);
		else if (q_vector->rx_ring)
			sprintf(q_vector->name, "%s-rx-%u", netdev->name,
			        q_vector->rx_ring->queue_index);
		else
			sprintf(q_vector->name, "%s-unused", netdev->name);

		err = request_irq(adapter->msix_entries[vector].vector,
		                  igb_msix_ring, 0, q_vector->name,
		                  q_vector);
		if (err)
			goto out;
		vector++;
	}

	igb_configure_msix(adapter);
	return 0;
out:
	return err;
}

static void igb_reset_interrupt_capability(struct igb_adapter *adapter)
{
	if (adapter->msix_entries) {
		pci_disable_msix(adapter->pdev);
		kfree(adapter->msix_entries);
		adapter->msix_entries = NULL;
	} else if (adapter->flags & IGB_FLAG_HAS_MSI) {
		pci_disable_msi(adapter->pdev);
	}
}

/**
 * igb_free_q_vectors - Free memory allocated for interrupt vectors
 * @adapter: board private structure to initialize
 *
 * This function frees the memory allocated to the q_vectors.  In addition if
 * NAPI is enabled it will delete any references to the NAPI struct prior
 * to freeing the q_vector.
 **/
static void igb_free_q_vectors(struct igb_adapter *adapter)
{
	int v_idx;

	for (v_idx = 0; v_idx < adapter->num_q_vectors; v_idx++) {
		struct igb_q_vector *q_vector = adapter->q_vector[v_idx];
		adapter->q_vector[v_idx] = NULL;
		netif_napi_del(&q_vector->napi);
		kfree(q_vector);
	}
	adapter->num_q_vectors = 0;
}

/**
 * igb_clear_interrupt_scheme - reset the device to a state of no interrupts
 *
 * This function resets the device so that it has 0 rx queues, tx queues, and
 * MSI-X interrupts allocated.
 */
static void igb_clear_interrupt_scheme(struct igb_adapter *adapter)
{
	igb_free_queues(adapter);
	igb_free_q_vectors(adapter);
	igb_reset_interrupt_capability(adapter);
}

/**
 * igb_set_interrupt_capability - set MSI or MSI-X if supported
 *
 * Attempt to configure interrupts using the best available
 * capabilities of the hardware and kernel.
 **/
static void igb_set_interrupt_capability(struct igb_adapter *adapter)
{
	int err;
	int numvecs, i;

	/* Number of supported queues. */
	adapter->num_rx_queues = adapter->rss_queues;
	adapter->num_tx_queues = adapter->rss_queues;

	/* start with one vector for every rx queue */
	numvecs = adapter->num_rx_queues;

	/* if tx handler is seperate add 1 for every tx queue */
	if (!(adapter->flags & IGB_FLAG_QUEUE_PAIRS))
		numvecs += adapter->num_tx_queues;

	/* store the number of vectors reserved for queues */
	adapter->num_q_vectors = numvecs;

	/* add 1 vector for link status interrupts */
	numvecs++;
	adapter->msix_entries = kcalloc(numvecs, sizeof(struct msix_entry),
					GFP_KERNEL);
	if (!adapter->msix_entries)
		goto msi_only;

	for (i = 0; i < numvecs; i++)
		adapter->msix_entries[i].entry = i;

	err = pci_enable_msix(adapter->pdev,
			      adapter->msix_entries,
			      numvecs);
	if (err == 0)
		goto out;

	igb_reset_interrupt_capability(adapter);

	/* If we can't do MSI-X, try MSI */
msi_only:
#ifdef CONFIG_PCI_IOV
	/* disable SR-IOV for non MSI-X configurations */
	if (adapter->vf_data) {
		struct e1000_hw *hw = &adapter->hw;
		/* disable iov and allow time for transactions to clear */
		pci_disable_sriov(adapter->pdev);
		msleep(500);

		kfree(adapter->vf_data);
		adapter->vf_data = NULL;
		wr32(E1000_IOVCTL, E1000_IOVCTL_REUSE_VFQ);
		msleep(100);
		dev_info(&adapter->pdev->dev, "IOV Disabled\n");
	}
#endif
	adapter->vfs_allocated_count = 0;
	adapter->rss_queues = 1;
	adapter->flags |= IGB_FLAG_QUEUE_PAIRS;
	adapter->num_rx_queues = 1;
	adapter->num_tx_queues = 1;
	adapter->num_q_vectors = 1;
	if (!pci_enable_msi(adapter->pdev))
		adapter->flags |= IGB_FLAG_HAS_MSI;
out:
	/* Notify the stack of the (possibly) reduced Tx Queue count. */
	adapter->netdev->real_num_tx_queues = adapter->num_tx_queues;
	return;
}

/**
 * igb_alloc_q_vectors - Allocate memory for interrupt vectors
 * @adapter: board private structure to initialize
 *
 * We allocate one q_vector per queue interrupt.  If allocation fails we
 * return -ENOMEM.
 **/
static int igb_alloc_q_vectors(struct igb_adapter *adapter)
{
	struct igb_q_vector *q_vector;
	struct e1000_hw *hw = &adapter->hw;
	int v_idx;

	for (v_idx = 0; v_idx < adapter->num_q_vectors; v_idx++) {
		q_vector = kzalloc(sizeof(struct igb_q_vector), GFP_KERNEL);
		if (!q_vector)
			goto err_out;
		q_vector->adapter = adapter;
		q_vector->itr_shift = (hw->mac.type == e1000_82575) ? 16 : 0;
		q_vector->itr_register = hw->hw_addr + E1000_EITR(0);
		q_vector->itr_val = IGB_START_ITR;
		q_vector->set_itr = 1;
		netif_napi_add(adapter->netdev, &q_vector->napi, igb_poll, 64);
		adapter->q_vector[v_idx] = q_vector;
	}
	return 0;

err_out:
	while (v_idx) {
		v_idx--;
		q_vector = adapter->q_vector[v_idx];
		netif_napi_del(&q_vector->napi);
		kfree(q_vector);
		adapter->q_vector[v_idx] = NULL;
	}
	return -ENOMEM;
}

static void igb_map_rx_ring_to_vector(struct igb_adapter *adapter,
                                      int ring_idx, int v_idx)
{
	struct igb_q_vector *q_vector;

	q_vector = adapter->q_vector[v_idx];
	q_vector->rx_ring = &adapter->rx_ring[ring_idx];
	q_vector->rx_ring->q_vector = q_vector;
	q_vector->itr_val = adapter->rx_itr_setting;
	if (q_vector->itr_val && q_vector->itr_val <= 3)
		q_vector->itr_val = IGB_START_ITR;
}

static void igb_map_tx_ring_to_vector(struct igb_adapter *adapter,
                                      int ring_idx, int v_idx)
{
	struct igb_q_vector *q_vector;

	q_vector = adapter->q_vector[v_idx];
	q_vector->tx_ring = &adapter->tx_ring[ring_idx];
	q_vector->tx_ring->q_vector = q_vector;
	q_vector->itr_val = adapter->tx_itr_setting;
	if (q_vector->itr_val && q_vector->itr_val <= 3)
		q_vector->itr_val = IGB_START_ITR;
}

/**
 * igb_map_ring_to_vector - maps allocated queues to vectors
 *
 * This function maps the recently allocated queues to vectors.
 **/
static int igb_map_ring_to_vector(struct igb_adapter *adapter)
{
	int i;
	int v_idx = 0;

	if ((adapter->num_q_vectors < adapter->num_rx_queues) ||
	    (adapter->num_q_vectors < adapter->num_tx_queues))
		return -ENOMEM;

	if (adapter->num_q_vectors >=
	    (adapter->num_rx_queues + adapter->num_tx_queues)) {
		for (i = 0; i < adapter->num_rx_queues; i++)
			igb_map_rx_ring_to_vector(adapter, i, v_idx++);
		for (i = 0; i < adapter->num_tx_queues; i++)
			igb_map_tx_ring_to_vector(adapter, i, v_idx++);
	} else {
		for (i = 0; i < adapter->num_rx_queues; i++) {
			if (i < adapter->num_tx_queues)
				igb_map_tx_ring_to_vector(adapter, i, v_idx);
			igb_map_rx_ring_to_vector(adapter, i, v_idx++);
		}
		for (; i < adapter->num_tx_queues; i++)
			igb_map_tx_ring_to_vector(adapter, i, v_idx++);
	}
	return 0;
}

/**
 * igb_init_interrupt_scheme - initialize interrupts, allocate queues/vectors
 *
 * This function initializes the interrupts and allocates all of the queues.
 **/
static int igb_init_interrupt_scheme(struct igb_adapter *adapter)
{
	struct pci_dev *pdev = adapter->pdev;
	int err;

	igb_set_interrupt_capability(adapter);

	err = igb_alloc_q_vectors(adapter);
	if (err) {
		dev_err(&pdev->dev, "Unable to allocate memory for vectors\n");
		goto err_alloc_q_vectors;
	}

	err = igb_alloc_queues(adapter);
	if (err) {
		dev_err(&pdev->dev, "Unable to allocate memory for queues\n");
		goto err_alloc_queues;
	}

	err = igb_map_ring_to_vector(adapter);
	if (err) {
		dev_err(&pdev->dev, "Invalid q_vector to ring mapping\n");
		goto err_map_queues;
	}


	return 0;
err_map_queues:
	igb_free_queues(adapter);
err_alloc_queues:
	igb_free_q_vectors(adapter);
err_alloc_q_vectors:
	igb_reset_interrupt_capability(adapter);
	return err;
}

/**
 * igb_request_irq - initialize interrupts
 *
 * Attempts to configure interrupts using the best available
 * capabilities of the hardware and kernel.
 **/
static int igb_request_irq(struct igb_adapter *adapter)
{
	struct net_device *netdev = adapter->netdev;
	struct pci_dev *pdev = adapter->pdev;
	struct e1000_hw *hw = &adapter->hw;
	int err = 0;

	if (adapter->msix_entries) {
		err = igb_request_msix(adapter);
		if (!err)
			goto request_done;
		/* fall back to MSI */
		igb_clear_interrupt_scheme(adapter);
		if (!pci_enable_msi(adapter->pdev))
			adapter->flags |= IGB_FLAG_HAS_MSI;
		igb_free_all_tx_resources(adapter);
		igb_free_all_rx_resources(adapter);
		adapter->num_tx_queues = 1;
		adapter->num_rx_queues = 1;
		adapter->num_q_vectors = 1;
		err = igb_alloc_q_vectors(adapter);
		if (err) {
			dev_err(&pdev->dev,
			        "Unable to allocate memory for vectors\n");
			goto request_done;
		}
		err = igb_alloc_queues(adapter);
		if (err) {
			dev_err(&pdev->dev,
			        "Unable to allocate memory for queues\n");
			igb_free_q_vectors(adapter);
			goto request_done;
		}
		igb_setup_all_tx_resources(adapter);
		igb_setup_all_rx_resources(adapter);
	} else {
		switch (hw->mac.type) {
		case e1000_82575:
			wr32(E1000_MSIXBM(0),
			     (E1000_EICR_RX_QUEUE0 |
			      E1000_EICR_TX_QUEUE0 |
			      E1000_EIMS_OTHER));
			break;
		case e1000_82580:
		case e1000_82576:
			wr32(E1000_IVAR0, E1000_IVAR_VALID);
			break;
		default:
			break;
		}
	}

	if (adapter->flags & IGB_FLAG_HAS_MSI) {
		err = request_irq(adapter->pdev->irq, igb_intr_msi, 0,
				  netdev->name, adapter);
		if (!err)
			goto request_done;

		/* fall back to legacy interrupts */
		igb_reset_interrupt_capability(adapter);
		adapter->flags &= ~IGB_FLAG_HAS_MSI;
	}

	err = request_irq(adapter->pdev->irq, igb_intr, IRQF_SHARED,
			  netdev->name, adapter);

	if (err)
		dev_err(&adapter->pdev->dev, "Error %d getting interrupt\n",
			err);

request_done:
	return err;
}

static void igb_free_irq(struct igb_adapter *adapter)
{
	if (adapter->msix_entries) {
		int vector = 0, i;

		free_irq(adapter->msix_entries[vector++].vector, adapter);

		for (i = 0; i < adapter->num_q_vectors; i++) {
			struct igb_q_vector *q_vector = adapter->q_vector[i];
			free_irq(adapter->msix_entries[vector++].vector,
			         q_vector);
		}
	} else {
		free_irq(adapter->pdev->irq, adapter);
	}
}

/**
 * igb_irq_disable - Mask off interrupt generation on the NIC
 * @adapter: board private structure
 **/
static void igb_irq_disable(struct igb_adapter *adapter)
{
	struct e1000_hw *hw = &adapter->hw;

	/*
	 * we need to be careful when disabling interrupts.  The VFs are also
	 * mapped into these registers and so clearing the bits can cause
	 * issues on the VF drivers so we only need to clear what we set
	 */
	if (adapter->msix_entries) {
		u32 regval = rd32(E1000_EIAM);
		wr32(E1000_EIAM, regval & ~adapter->eims_enable_mask);
		wr32(E1000_EIMC, adapter->eims_enable_mask);
		regval = rd32(E1000_EIAC);
		wr32(E1000_EIAC, regval & ~adapter->eims_enable_mask);
	}

	wr32(E1000_IAM, 0);
	wr32(E1000_IMC, ~0);
	wrfl();
	synchronize_irq(adapter->pdev->irq);
}

/**
 * igb_irq_enable - Enable default interrupt generation settings
 * @adapter: board private structure
 **/
static void igb_irq_enable(struct igb_adapter *adapter)
{
	struct e1000_hw *hw = &adapter->hw;

	if (adapter->msix_entries) {
		u32 ims = E1000_IMS_LSC | E1000_IMS_DOUTSYNC;
		u32 regval = rd32(E1000_EIAC);
		wr32(E1000_EIAC, regval | adapter->eims_enable_mask);
		regval = rd32(E1000_EIAM);
		wr32(E1000_EIAM, regval | adapter->eims_enable_mask);
		wr32(E1000_EIMS, adapter->eims_enable_mask);
		if (adapter->vfs_allocated_count) {
			wr32(E1000_MBVFIMR, 0xFF);
			ims |= E1000_IMS_VMMB;
		}
		if (adapter->hw.mac.type == e1000_82580)
			ims |= E1000_IMS_DRSTA;

		wr32(E1000_IMS, ims);
	} else {
		wr32(E1000_IMS, IMS_ENABLE_MASK |
				E1000_IMS_DRSTA);
		wr32(E1000_IAM, IMS_ENABLE_MASK |
				E1000_IMS_DRSTA);
	}
}

static void igb_update_mng_vlan(struct igb_adapter *adapter)
{
	struct e1000_hw *hw = &adapter->hw;
	u16 vid = adapter->hw.mng_cookie.vlan_id;
	u16 old_vid = adapter->mng_vlan_id;

	if (hw->mng_cookie.status & E1000_MNG_DHCP_COOKIE_STATUS_VLAN) {
		/* add VID to filter table */
		igb_vfta_set(hw, vid, true);
		adapter->mng_vlan_id = vid;
	} else {
		adapter->mng_vlan_id = IGB_MNG_VLAN_NONE;
	}

	if ((old_vid != (u16)IGB_MNG_VLAN_NONE) &&
	    (vid != old_vid) &&
	    !vlan_group_get_device(adapter->vlgrp, old_vid)) {
		/* remove VID from filter table */
		igb_vfta_set(hw, old_vid, false);
	}
}

/**
 * igb_release_hw_control - release control of the h/w to f/w
 * @adapter: address of board private structure
 *
 * igb_release_hw_control resets CTRL_EXT:DRV_LOAD bit.
 * For ASF and Pass Through versions of f/w this means that the
 * driver is no longer loaded.
 *
 **/
static void igb_release_hw_control(struct igb_adapter *adapter)
{
	struct e1000_hw *hw = &adapter->hw;
	u32 ctrl_ext;

	/* Let firmware take over control of h/w */
	ctrl_ext = rd32(E1000_CTRL_EXT);
	wr32(E1000_CTRL_EXT,
			ctrl_ext & ~E1000_CTRL_EXT_DRV_LOAD);
}

/**
 * igb_get_hw_control - get control of the h/w from f/w
 * @adapter: address of board private structure
 *
 * igb_get_hw_control sets CTRL_EXT:DRV_LOAD bit.
 * For ASF and Pass Through versions of f/w this means that
 * the driver is loaded.
 *
 **/
static void igb_get_hw_control(struct igb_adapter *adapter)
{
	struct e1000_hw *hw = &adapter->hw;
	u32 ctrl_ext;

	/* Let firmware know the driver has taken over */
	ctrl_ext = rd32(E1000_CTRL_EXT);
	wr32(E1000_CTRL_EXT,
			ctrl_ext | E1000_CTRL_EXT_DRV_LOAD);
}

/**
 * igb_configure - configure the hardware for RX and TX
 * @adapter: private board structure
 **/
static void igb_configure(struct igb_adapter *adapter)
{
	struct net_device *netdev = adapter->netdev;
	int i;

	igb_get_hw_control(adapter);
	igb_set_rx_mode(netdev);

	igb_restore_vlan(adapter);

	igb_setup_tctl(adapter);
	igb_setup_mrqc(adapter);
	igb_setup_rctl(adapter);

	igb_configure_tx(adapter);
	igb_configure_rx(adapter);

	igb_rx_fifo_flush_82575(&adapter->hw);

	/* call igb_desc_unused which always leaves
	 * at least 1 descriptor unused to make sure
	 * next_to_use != next_to_clean */
	for (i = 0; i < adapter->num_rx_queues; i++) {
		struct igb_ring *ring = &adapter->rx_ring[i];
		igb_alloc_rx_buffers_adv(ring, igb_desc_unused(ring));
	}


	adapter->tx_queue_len = netdev->tx_queue_len;
}


/**
 * igb_up - Open the interface and prepare it to handle traffic
 * @adapter: board private structure
 **/
int igb_up(struct igb_adapter *adapter)
{
	struct e1000_hw *hw = &adapter->hw;
	int i;

	/* hardware has been reset, we need to reload some things */
	igb_configure(adapter);

	clear_bit(__IGB_DOWN, &adapter->state);

	for (i = 0; i < adapter->num_q_vectors; i++) {
		struct igb_q_vector *q_vector = adapter->q_vector[i];
		napi_enable(&q_vector->napi);
	}
	if (adapter->msix_entries)
		igb_configure_msix(adapter);

	/* Clear any pending interrupts. */
	rd32(E1000_ICR);
	igb_irq_enable(adapter);

	/* notify VFs that reset has been completed */
	if (adapter->vfs_allocated_count) {
		u32 reg_data = rd32(E1000_CTRL_EXT);
		reg_data |= E1000_CTRL_EXT_PFRSTD;
		wr32(E1000_CTRL_EXT, reg_data);
	}

	netif_tx_start_all_queues(adapter->netdev);

	/* start the watchdog. */
	hw->mac.get_link_status = 1;
	schedule_work(&adapter->watchdog_task);

	return 0;
}

void igb_down(struct igb_adapter *adapter)
{
	struct net_device *netdev = adapter->netdev;
	struct e1000_hw *hw = &adapter->hw;
	u32 tctl, rctl;
	int i;

	/* signal that we're down so the interrupt handler does not
	 * reschedule our watchdog timer */
	set_bit(__IGB_DOWN, &adapter->state);

	/* disable receives in the hardware */
	rctl = rd32(E1000_RCTL);
	wr32(E1000_RCTL, rctl & ~E1000_RCTL_EN);
	/* flush and sleep below */

	netif_tx_stop_all_queues(netdev);

	/* disable transmits in the hardware */
	tctl = rd32(E1000_TCTL);
	tctl &= ~E1000_TCTL_EN;
	wr32(E1000_TCTL, tctl);
	/* flush both disables and wait for them to finish */
	wrfl();
	msleep(10);

	for (i = 0; i < adapter->num_q_vectors; i++) {
		struct igb_q_vector *q_vector = adapter->q_vector[i];
		napi_disable(&q_vector->napi);
	}

	igb_irq_disable(adapter);

	del_timer_sync(&adapter->watchdog_timer);
	del_timer_sync(&adapter->phy_info_timer);

	netdev->tx_queue_len = adapter->tx_queue_len;
	netif_carrier_off(netdev);

	/* record the stats before reset*/
	igb_update_stats(adapter);

	adapter->link_speed = 0;
	adapter->link_duplex = 0;

	if (!pci_channel_offline(adapter->pdev))
		igb_reset(adapter);
	igb_clean_all_tx_rings(adapter);
	igb_clean_all_rx_rings(adapter);
#ifdef CONFIG_IGB_DCA

	/* since we reset the hardware DCA settings were cleared */
	igb_setup_dca(adapter);
#endif
}

void igb_reinit_locked(struct igb_adapter *adapter)
{
	WARN_ON(in_interrupt());
	while (test_and_set_bit(__IGB_RESETTING, &adapter->state))
		msleep(1);
	igb_down(adapter);
	igb_up(adapter);
	clear_bit(__IGB_RESETTING, &adapter->state);
}

void igb_reset(struct igb_adapter *adapter)
{
	struct pci_dev *pdev = adapter->pdev;
	struct e1000_hw *hw = &adapter->hw;
	struct e1000_mac_info *mac = &hw->mac;
	struct e1000_fc_info *fc = &hw->fc;
	u32 pba = 0, tx_space, min_tx_space, min_rx_space;
	u16 hwm;

	/* Repartition Pba for greater than 9k mtu
	 * To take effect CTRL.RST is required.
	 */
	switch (mac->type) {
	case e1000_82580:
		pba = rd32(E1000_RXPBS);
		pba = igb_rxpbs_adjust_82580(pba);
		break;
	case e1000_82576:
		pba = rd32(E1000_RXPBS);
		pba &= E1000_RXPBS_SIZE_MASK_82576;
		break;
	case e1000_82575:
	default:
		pba = E1000_PBA_34K;
		break;
	}

	if ((adapter->max_frame_size > ETH_FRAME_LEN + ETH_FCS_LEN) &&
	    (mac->type < e1000_82576)) {
		/* adjust PBA for jumbo frames */
		wr32(E1000_PBA, pba);

		/* To maintain wire speed transmits, the Tx FIFO should be
		 * large enough to accommodate two full transmit packets,
		 * rounded up to the next 1KB and expressed in KB.  Likewise,
		 * the Rx FIFO should be large enough to accommodate at least
		 * one full receive packet and is similarly rounded up and
		 * expressed in KB. */
		pba = rd32(E1000_PBA);
		/* upper 16 bits has Tx packet buffer allocation size in KB */
		tx_space = pba >> 16;
		/* lower 16 bits has Rx packet buffer allocation size in KB */
		pba &= 0xffff;
		/* the tx fifo also stores 16 bytes of information about the tx
		 * but don't include ethernet FCS because hardware appends it */
		min_tx_space = (adapter->max_frame_size +
				sizeof(union e1000_adv_tx_desc) -
				ETH_FCS_LEN) * 2;
		min_tx_space = ALIGN(min_tx_space, 1024);
		min_tx_space >>= 10;
		/* software strips receive CRC, so leave room for it */
		min_rx_space = adapter->max_frame_size;
		min_rx_space = ALIGN(min_rx_space, 1024);
		min_rx_space >>= 10;

		/* If current Tx allocation is less than the min Tx FIFO size,
		 * and the min Tx FIFO size is less than the current Rx FIFO
		 * allocation, take space away from current Rx allocation */
		if (tx_space < min_tx_space &&
		    ((min_tx_space - tx_space) < pba)) {
			pba = pba - (min_tx_space - tx_space);

			/* if short on rx space, rx wins and must trump tx
			 * adjustment */
			if (pba < min_rx_space)
				pba = min_rx_space;
		}
		wr32(E1000_PBA, pba);
	}

	/* flow control settings */
	/* The high water mark must be low enough to fit one full frame
	 * (or the size used for early receive) above it in the Rx FIFO.
	 * Set it to the lower of:
	 * - 90% of the Rx FIFO size, or
	 * - the full Rx FIFO size minus one full frame */
	hwm = min(((pba << 10) * 9 / 10),
			((pba << 10) - 2 * adapter->max_frame_size));

	if (mac->type < e1000_82576) {
		fc->high_water = hwm & 0xFFF8;	/* 8-byte granularity */
		fc->low_water = fc->high_water - 8;
	} else {
		fc->high_water = hwm & 0xFFF0;	/* 16-byte granularity */
		fc->low_water = fc->high_water - 16;
	}
	fc->pause_time = 0xFFFF;
	fc->send_xon = 1;
	fc->current_mode = fc->requested_mode;

	/* disable receive for all VFs and wait one second */
	if (adapter->vfs_allocated_count) {
		int i;
		for (i = 0 ; i < adapter->vfs_allocated_count; i++)
			adapter->vf_data[i].flags = 0;

		/* ping all the active vfs to let them know we are going down */
		igb_ping_all_vfs(adapter);

		/* disable transmits and receives */
		wr32(E1000_VFRE, 0);
		wr32(E1000_VFTE, 0);
	}

	/* Allow time for pending master requests to run */
	hw->mac.ops.reset_hw(hw);
	wr32(E1000_WUC, 0);

	if (hw->mac.ops.init_hw(hw))
		dev_err(&pdev->dev, "Hardware Error\n");

	if (hw->mac.type == e1000_82580) {
		u32 reg = rd32(E1000_PCIEMISC);
		wr32(E1000_PCIEMISC,
		                reg & ~E1000_PCIEMISC_LX_DECISION);
	}
	igb_update_mng_vlan(adapter);

	/* Enable h/w to recognize an 802.1Q VLAN Ethernet packet */
	wr32(E1000_VET, ETHERNET_IEEE_VLAN_TYPE);

	igb_reset_adaptive(hw);
	igb_get_phy_info(hw);
}

static const struct net_device_ops igb_netdev_ops = {
	.ndo_open		= igb_open,
	.ndo_stop		= igb_close,
	.ndo_start_xmit		= igb_xmit_frame_adv,
	.ndo_get_stats		= igb_get_stats,
	.ndo_set_rx_mode	= igb_set_rx_mode,
	.ndo_set_multicast_list	= igb_set_rx_mode,
	.ndo_set_mac_address	= igb_set_mac,
	.ndo_change_mtu		= igb_change_mtu,
	.ndo_do_ioctl		= igb_ioctl,
	.ndo_tx_timeout		= igb_tx_timeout,
	.ndo_validate_addr	= eth_validate_addr,
	.ndo_vlan_rx_register	= igb_vlan_rx_register,
	.ndo_vlan_rx_add_vid	= igb_vlan_rx_add_vid,
	.ndo_vlan_rx_kill_vid	= igb_vlan_rx_kill_vid,
#ifdef CONFIG_NET_POLL_CONTROLLER
	.ndo_poll_controller	= igb_netpoll,
#endif
};

/**
 * igb_probe - Device Initialization Routine
 * @pdev: PCI device information struct
 * @ent: entry in igb_pci_tbl
 *
 * Returns 0 on success, negative on failure
 *
 * igb_probe initializes an adapter identified by a pci_dev structure.
 * The OS initialization, configuring of the adapter private structure,
 * and a hardware reset occur.
 **/
static int __devinit igb_probe(struct pci_dev *pdev,
			       const struct pci_device_id *ent)
{
	struct net_device *netdev;
	struct igb_adapter *adapter;
	struct e1000_hw *hw;
	u16 eeprom_data = 0;
	static int global_quad_port_a; /* global quad port a indication */
	const struct e1000_info *ei = igb_info_tbl[ent->driver_data];
	unsigned long mmio_start, mmio_len;
	int err, pci_using_dac;
	u16 eeprom_apme_mask = IGB_EEPROM_APME;
	u32 part_num;

	err = pci_enable_device_mem(pdev);
	if (err)
		return err;

	pci_using_dac = 0;
	err = pci_set_dma_mask(pdev, DMA_BIT_MASK(64));
	if (!err) {
		err = pci_set_consistent_dma_mask(pdev, DMA_BIT_MASK(64));
		if (!err)
			pci_using_dac = 1;
	} else {
		err = pci_set_dma_mask(pdev, DMA_BIT_MASK(32));
		if (err) {
			err = pci_set_consistent_dma_mask(pdev, DMA_BIT_MASK(32));
			if (err) {
				dev_err(&pdev->dev, "No usable DMA "
					"configuration, aborting\n");
				goto err_dma;
			}
		}
	}

	err = pci_request_selected_regions(pdev, pci_select_bars(pdev,
	                                   IORESOURCE_MEM),
	                                   igb_driver_name);
	if (err)
		goto err_pci_reg;

	pci_enable_pcie_error_reporting(pdev);

	pci_set_master(pdev);
	pci_save_state(pdev);

	err = -ENOMEM;
	netdev = alloc_etherdev_mq(sizeof(struct igb_adapter),
	                           IGB_ABS_MAX_TX_QUEUES);
	if (!netdev)
		goto err_alloc_etherdev;

	SET_NETDEV_DEV(netdev, &pdev->dev);

	pci_set_drvdata(pdev, netdev);
	adapter = netdev_priv(netdev);
	adapter->netdev = netdev;
	adapter->pdev = pdev;
	hw = &adapter->hw;
	hw->back = adapter;
	adapter->msg_enable = NETIF_MSG_DRV | NETIF_MSG_PROBE;

	mmio_start = pci_resource_start(pdev, 0);
	mmio_len = pci_resource_len(pdev, 0);

	err = -EIO;
	hw->hw_addr = ioremap(mmio_start, mmio_len);
	if (!hw->hw_addr)
		goto err_ioremap;

	netdev->netdev_ops = &igb_netdev_ops;
	igb_set_ethtool_ops(netdev);
	netdev->watchdog_timeo = 5 * HZ;

	strncpy(netdev->name, pci_name(pdev), sizeof(netdev->name) - 1);

	netdev->mem_start = mmio_start;
	netdev->mem_end = mmio_start + mmio_len;

	/* PCI config space info */
	hw->vendor_id = pdev->vendor;
	hw->device_id = pdev->device;
	hw->revision_id = pdev->revision;
	hw->subsystem_vendor_id = pdev->subsystem_vendor;
	hw->subsystem_device_id = pdev->subsystem_device;

	/* Copy the default MAC, PHY and NVM function pointers */
	memcpy(&hw->mac.ops, ei->mac_ops, sizeof(hw->mac.ops));
	memcpy(&hw->phy.ops, ei->phy_ops, sizeof(hw->phy.ops));
	memcpy(&hw->nvm.ops, ei->nvm_ops, sizeof(hw->nvm.ops));
	/* Initialize skew-specific constants */
	err = ei->get_invariants(hw);
	if (err)
		goto err_sw_init;

	/* setup the private structure */
	err = igb_sw_init(adapter);
	if (err)
		goto err_sw_init;

	igb_get_bus_info_pcie(hw);

	hw->phy.autoneg_wait_to_complete = false;
	hw->mac.adaptive_ifs = true;

	/* Copper options */
	if (hw->phy.media_type == e1000_media_type_copper) {
		hw->phy.mdix = AUTO_ALL_MODES;
		hw->phy.disable_polarity_correction = false;
		hw->phy.ms_type = e1000_ms_hw_default;
	}

	if (igb_check_reset_block(hw))
		dev_info(&pdev->dev,
			"PHY reset is blocked due to SOL/IDER session.\n");

	netdev->features = NETIF_F_SG |
			   NETIF_F_IP_CSUM |
			   NETIF_F_HW_VLAN_TX |
			   NETIF_F_HW_VLAN_RX |
			   NETIF_F_HW_VLAN_FILTER;

	netdev->features |= NETIF_F_IPV6_CSUM;
	netdev->features |= NETIF_F_TSO;
	netdev->features |= NETIF_F_TSO6;
	netdev->features |= NETIF_F_GRO;

	netdev->vlan_features |= NETIF_F_TSO;
	netdev->vlan_features |= NETIF_F_TSO6;
	netdev->vlan_features |= NETIF_F_IP_CSUM;
	netdev->vlan_features |= NETIF_F_IPV6_CSUM;
	netdev->vlan_features |= NETIF_F_SG;

	if (pci_using_dac)
		netdev->features |= NETIF_F_HIGHDMA;

	if (hw->mac.type >= e1000_82576)
		netdev->features |= NETIF_F_SCTP_CSUM;

	adapter->en_mng_pt = igb_enable_mng_pass_thru(hw);

	/* before reading the NVM, reset the controller to put the device in a
	 * known good starting state */
	hw->mac.ops.reset_hw(hw);

	/* make sure the NVM is good */
	if (igb_validate_nvm_checksum(hw) < 0) {
		dev_err(&pdev->dev, "The NVM Checksum Is Not Valid\n");
		err = -EIO;
		goto err_eeprom;
	}

	/* copy the MAC address out of the NVM */
	if (hw->mac.ops.read_mac_addr(hw))
		dev_err(&pdev->dev, "NVM Read Error\n");

	memcpy(netdev->dev_addr, hw->mac.addr, netdev->addr_len);
	memcpy(netdev->perm_addr, hw->mac.addr, netdev->addr_len);

	if (!is_valid_ether_addr(netdev->perm_addr)) {
		dev_err(&pdev->dev, "Invalid MAC Address\n");
		err = -EIO;
		goto err_eeprom;
	}

	setup_timer(&adapter->watchdog_timer, &igb_watchdog,
	            (unsigned long) adapter);
	setup_timer(&adapter->phy_info_timer, &igb_update_phy_info,
	            (unsigned long) adapter);

	INIT_WORK(&adapter->reset_task, igb_reset_task);
	INIT_WORK(&adapter->watchdog_task, igb_watchdog_task);

	/* Initialize link properties that are user-changeable */
	adapter->fc_autoneg = true;
	hw->mac.autoneg = true;
	hw->phy.autoneg_advertised = 0x2f;

	hw->fc.requested_mode = e1000_fc_default;
	hw->fc.current_mode = e1000_fc_default;

	igb_validate_mdi_setting(hw);

	/* Initial Wake on LAN setting If APM wake is enabled in the EEPROM,
	 * enable the ACPI Magic Packet filter
	 */

	if (hw->bus.func == 0)
		hw->nvm.ops.read(hw, NVM_INIT_CONTROL3_PORT_A, 1, &eeprom_data);
	else if (hw->mac.type == e1000_82580)
		hw->nvm.ops.read(hw, NVM_INIT_CONTROL3_PORT_A +
		                 NVM_82580_LAN_FUNC_OFFSET(hw->bus.func), 1,
		                 &eeprom_data);
	else if (hw->bus.func == 1)
		hw->nvm.ops.read(hw, NVM_INIT_CONTROL3_PORT_B, 1, &eeprom_data);

	if (eeprom_data & eeprom_apme_mask)
		adapter->eeprom_wol |= E1000_WUFC_MAG;

	/* now that we have the eeprom settings, apply the special cases where
	 * the eeprom may be wrong or the board simply won't support wake on
	 * lan on a particular port */
	switch (pdev->device) {
	case E1000_DEV_ID_82575GB_QUAD_COPPER:
		adapter->eeprom_wol = 0;
		break;
	case E1000_DEV_ID_82575EB_FIBER_SERDES:
	case E1000_DEV_ID_82576_FIBER:
	case E1000_DEV_ID_82576_SERDES:
		/* Wake events only supported on port A for dual fiber
		 * regardless of eeprom setting */
		if (rd32(E1000_STATUS) & E1000_STATUS_FUNC_1)
			adapter->eeprom_wol = 0;
		break;
	case E1000_DEV_ID_82576_QUAD_COPPER:
		/* if quad port adapter, disable WoL on all but port A */
		if (global_quad_port_a != 0)
			adapter->eeprom_wol = 0;
		else
			adapter->flags |= IGB_FLAG_QUAD_PORT_A;
		/* Reset for multiple quad port adapters */
		if (++global_quad_port_a == 4)
			global_quad_port_a = 0;
		break;
	}

	/* initialize the wol settings based on the eeprom settings */
	adapter->wol = adapter->eeprom_wol;
	device_set_wakeup_enable(&adapter->pdev->dev, adapter->wol);

	/* reset the hardware with the new settings */
	igb_reset(adapter);

	/* let the f/w know that the h/w is now under the control of the
	 * driver. */
	igb_get_hw_control(adapter);

	strcpy(netdev->name, "eth%d");
	err = register_netdev(netdev);
	if (err)
		goto err_register;

	/* carrier off reporting is important to ethtool even BEFORE open */
	netif_carrier_off(netdev);

#ifdef CONFIG_IGB_DCA
	if (dca_add_requester(&pdev->dev) == 0) {
		adapter->flags |= IGB_FLAG_DCA_ENABLED;
		dev_info(&pdev->dev, "DCA enabled\n");
		igb_setup_dca(adapter);
	}

#endif
	dev_info(&pdev->dev, "Intel(R) Gigabit Ethernet Network Connection\n");
	/* print bus type/speed/width info */
	dev_info(&pdev->dev, "%s: (PCIe:%s:%s) %pM\n",
		 netdev->name,
		 ((hw->bus.speed == e1000_bus_speed_2500) ? "2.5Gb/s" :
		                                            "unknown"),
		 ((hw->bus.width == e1000_bus_width_pcie_x4) ? "Width x4" :
		  (hw->bus.width == e1000_bus_width_pcie_x2) ? "Width x2" :
		  (hw->bus.width == e1000_bus_width_pcie_x1) ? "Width x1" :
		   "unknown"),
		 netdev->dev_addr);

	igb_read_part_num(hw, &part_num);
	dev_info(&pdev->dev, "%s: PBA No: %06x-%03x\n", netdev->name,
		(part_num >> 8), (part_num & 0xff));

	dev_info(&pdev->dev,
		"Using %s interrupts. %d rx queue(s), %d tx queue(s)\n",
		adapter->msix_entries ? "MSI-X" :
		(adapter->flags & IGB_FLAG_HAS_MSI) ? "MSI" : "legacy",
		adapter->num_rx_queues, adapter->num_tx_queues);

	return 0;

err_register:
	igb_release_hw_control(adapter);
err_eeprom:
	if (!igb_check_reset_block(hw))
		igb_reset_phy(hw);

	if (hw->flash_address)
		iounmap(hw->flash_address);
err_sw_init:
	igb_clear_interrupt_scheme(adapter);
	iounmap(hw->hw_addr);
err_ioremap:
	free_netdev(netdev);
err_alloc_etherdev:
	pci_release_selected_regions(pdev,
	                             pci_select_bars(pdev, IORESOURCE_MEM));
err_pci_reg:
err_dma:
	pci_disable_device(pdev);
	return err;
}

/**
 * igb_remove - Device Removal Routine
 * @pdev: PCI device information struct
 *
 * igb_remove is called by the PCI subsystem to alert the driver
 * that it should release a PCI device.  The could be caused by a
 * Hot-Plug event, or because the driver is going to be removed from
 * memory.
 **/
static void __devexit igb_remove(struct pci_dev *pdev)
{
	struct net_device *netdev = pci_get_drvdata(pdev);
	struct igb_adapter *adapter = netdev_priv(netdev);
	struct e1000_hw *hw = &adapter->hw;

	/* flush_scheduled work may reschedule our watchdog task, so
	 * explicitly disable watchdog tasks from being rescheduled  */
	set_bit(__IGB_DOWN, &adapter->state);
	del_timer_sync(&adapter->watchdog_timer);
	del_timer_sync(&adapter->phy_info_timer);

	flush_scheduled_work();

#ifdef CONFIG_IGB_DCA
	if (adapter->flags & IGB_FLAG_DCA_ENABLED) {
		dev_info(&pdev->dev, "DCA disabled\n");
		dca_remove_requester(&pdev->dev);
		adapter->flags &= ~IGB_FLAG_DCA_ENABLED;
		wr32(E1000_DCA_CTRL, E1000_DCA_CTRL_DCA_MODE_DISABLE);
	}
#endif

	/* Release control of h/w to f/w.  If f/w is AMT enabled, this
	 * would have already happened in close and is redundant. */
	igb_release_hw_control(adapter);

	unregister_netdev(netdev);

	if (!igb_check_reset_block(hw))
		igb_reset_phy(hw);

	igb_clear_interrupt_scheme(adapter);

#ifdef CONFIG_PCI_IOV
	/* reclaim resources allocated to VFs */
	if (adapter->vf_data) {
		/* disable iov and allow time for transactions to clear */
		pci_disable_sriov(pdev);
		msleep(500);

		kfree(adapter->vf_data);
		adapter->vf_data = NULL;
		wr32(E1000_IOVCTL, E1000_IOVCTL_REUSE_VFQ);
		msleep(100);
		dev_info(&pdev->dev, "IOV Disabled\n");
	}
#endif

	iounmap(hw->hw_addr);
	if (hw->flash_address)
		iounmap(hw->flash_address);
	pci_release_selected_regions(pdev,
	                             pci_select_bars(pdev, IORESOURCE_MEM));

	free_netdev(netdev);

	pci_disable_pcie_error_reporting(pdev);

	pci_disable_device(pdev);
}

/**
 * igb_probe_vfs - Initialize vf data storage and add VFs to pci config space
 * @adapter: board private structure to initialize
 *
 * This function initializes the vf specific data storage and then attempts to
 * allocate the VFs.  The reason for ordering it this way is because it is much
 * mor expensive time wise to disable SR-IOV than it is to allocate and free
 * the memory for the VFs.
 **/
static void __devinit igb_probe_vfs(struct igb_adapter * adapter)
{
#ifdef CONFIG_PCI_IOV
	struct pci_dev *pdev = adapter->pdev;

	if (adapter->vfs_allocated_count > 7)
		adapter->vfs_allocated_count = 7;

	if (adapter->vfs_allocated_count) {
		adapter->vf_data = kcalloc(adapter->vfs_allocated_count,
		                           sizeof(struct vf_data_storage),
		                           GFP_KERNEL);
		/* if allocation failed then we do not support SR-IOV */
		if (!adapter->vf_data) {
			adapter->vfs_allocated_count = 0;
			dev_err(&pdev->dev, "Unable to allocate memory for VF "
			        "Data Storage\n");
		}
	}

	if (pci_enable_sriov(pdev, adapter->vfs_allocated_count)) {
		kfree(adapter->vf_data);
		adapter->vf_data = NULL;
#endif /* CONFIG_PCI_IOV */
		adapter->vfs_allocated_count = 0;
#ifdef CONFIG_PCI_IOV
	} else {
		unsigned char mac_addr[ETH_ALEN];
		int i;
		dev_info(&pdev->dev, "%d vfs allocated\n",
		         adapter->vfs_allocated_count);
		for (i = 0; i < adapter->vfs_allocated_count; i++) {
			random_ether_addr(mac_addr);
			igb_set_vf_mac(adapter, i, mac_addr);
		}
	}
#endif /* CONFIG_PCI_IOV */
}


/**
 * igb_init_hw_timer - Initialize hardware timer used with IEEE 1588 timestamp
 * @adapter: board private structure to initialize
 *
 * igb_init_hw_timer initializes the function pointer and values for the hw
 * timer found in hardware.
 **/
static void igb_init_hw_timer(struct igb_adapter *adapter)
{
	struct e1000_hw *hw = &adapter->hw;

	switch (hw->mac.type) {
	case e1000_82580:
		memset(&adapter->cycles, 0, sizeof(adapter->cycles));
		adapter->cycles.read = igb_read_clock;
		adapter->cycles.mask = CLOCKSOURCE_MASK(64);
		adapter->cycles.mult = 1;
		/*
		 * The 82580 timesync updates the system timer every 8ns by 8ns
		 * and the value cannot be shifted.  Instead we need to shift
		 * the registers to generate a 64bit timer value.  As a result
		 * SYSTIMR/L/H, TXSTMPL/H, RXSTMPL/H all have to be shifted by
		 * 24 in order to generate a larger value for synchronization.
		 */
		adapter->cycles.shift = IGB_82580_TSYNC_SHIFT;
		/* disable system timer temporarily by setting bit 31 */
		wr32(E1000_TSAUXC, 0x80000000);
		wrfl();

		/* Set registers so that rollover occurs soon to test this. */
		wr32(E1000_SYSTIMR, 0x00000000);
		wr32(E1000_SYSTIML, 0x80000000);
		wr32(E1000_SYSTIMH, 0x000000FF);
		wrfl();

		/* enable system timer by clearing bit 31 */
		wr32(E1000_TSAUXC, 0x0);
		wrfl();

		timecounter_init(&adapter->clock,
				 &adapter->cycles,
				 ktime_to_ns(ktime_get_real()));
		/*
		 * Synchronize our NIC clock against system wall clock. NIC
		 * time stamp reading requires ~3us per sample, each sample
		 * was pretty stable even under load => only require 10
		 * samples for each offset comparison.
		 */
		memset(&adapter->compare, 0, sizeof(adapter->compare));
		adapter->compare.source = &adapter->clock;
		adapter->compare.target = ktime_get_real;
		adapter->compare.num_samples = 10;
		timecompare_update(&adapter->compare, 0);
		break;
	case e1000_82576:
		/*
		 * Initialize hardware timer: we keep it running just in case
		 * that some program needs it later on.
		 */
		memset(&adapter->cycles, 0, sizeof(adapter->cycles));
		adapter->cycles.read = igb_read_clock;
		adapter->cycles.mask = CLOCKSOURCE_MASK(64);
		adapter->cycles.mult = 1;
		/**
		 * Scale the NIC clock cycle by a large factor so that
		 * relatively small clock corrections can be added or
		 * substracted at each clock tick. The drawbacks of a large
		 * factor are a) that the clock register overflows more quickly
		 * (not such a big deal) and b) that the increment per tick has
		 * to fit into 24 bits.  As a result we need to use a shift of
		 * 19 so we can fit a value of 16 into the TIMINCA register.
		 */
		adapter->cycles.shift = IGB_82576_TSYNC_SHIFT;
		wr32(E1000_TIMINCA,
		                (1 << E1000_TIMINCA_16NS_SHIFT) |
		                (16 << IGB_82576_TSYNC_SHIFT));

		/* Set registers so that rollover occurs soon to test this. */
		wr32(E1000_SYSTIML, 0x00000000);
		wr32(E1000_SYSTIMH, 0xFF800000);
		wrfl();

		timecounter_init(&adapter->clock,
				 &adapter->cycles,
				 ktime_to_ns(ktime_get_real()));
		/*
		 * Synchronize our NIC clock against system wall clock. NIC
		 * time stamp reading requires ~3us per sample, each sample
		 * was pretty stable even under load => only require 10
		 * samples for each offset comparison.
		 */
		memset(&adapter->compare, 0, sizeof(adapter->compare));
		adapter->compare.source = &adapter->clock;
		adapter->compare.target = ktime_get_real;
		adapter->compare.num_samples = 10;
		timecompare_update(&adapter->compare, 0);
		break;
	case e1000_82575:
		/* 82575 does not support timesync */
	default:
		break;
	}

}

/**
 * igb_sw_init - Initialize general software structures (struct igb_adapter)
 * @adapter: board private structure to initialize
 *
 * igb_sw_init initializes the Adapter private data structure.
 * Fields are initialized based on PCI device information and
 * OS network device settings (MTU size).
 **/
static int __devinit igb_sw_init(struct igb_adapter *adapter)
{
	struct e1000_hw *hw = &adapter->hw;
	struct net_device *netdev = adapter->netdev;
	struct pci_dev *pdev = adapter->pdev;

	pci_read_config_word(pdev, PCI_COMMAND, &hw->bus.pci_cmd_word);

	adapter->tx_ring_count = IGB_DEFAULT_TXD;
	adapter->rx_ring_count = IGB_DEFAULT_RXD;
	adapter->rx_itr_setting = IGB_DEFAULT_ITR;
	adapter->tx_itr_setting = IGB_DEFAULT_ITR;

	adapter->max_frame_size = netdev->mtu + ETH_HLEN + ETH_FCS_LEN;
	adapter->min_frame_size = ETH_ZLEN + ETH_FCS_LEN;

#ifdef CONFIG_PCI_IOV
	if (hw->mac.type == e1000_82576)
		adapter->vfs_allocated_count = max_vfs;

#endif /* CONFIG_PCI_IOV */
	adapter->rss_queues = min_t(u32, IGB_MAX_RX_QUEUES, num_online_cpus());

	/*
	 * if rss_queues > 4 or vfs are going to be allocated with rss_queues
	 * then we should combine the queues into a queue pair in order to
	 * conserve interrupts due to limited supply
	 */
	if ((adapter->rss_queues > 4) ||
	    ((adapter->rss_queues > 1) && (adapter->vfs_allocated_count > 6)))
		adapter->flags |= IGB_FLAG_QUEUE_PAIRS;

	/* This call may decrease the number of queues */
	if (igb_init_interrupt_scheme(adapter)) {
		dev_err(&pdev->dev, "Unable to allocate memory for queues\n");
		return -ENOMEM;
	}

	igb_init_hw_timer(adapter);
	igb_probe_vfs(adapter);

	/* Explicitly disable IRQ since the NIC can be in any state. */
	igb_irq_disable(adapter);

	set_bit(__IGB_DOWN, &adapter->state);
	return 0;
}

/**
 * igb_open - Called when a network interface is made active
 * @netdev: network interface device structure
 *
 * Returns 0 on success, negative value on failure
 *
 * The open entry point is called when a network interface is made
 * active by the system (IFF_UP).  At this point all resources needed
 * for transmit and receive operations are allocated, the interrupt
 * handler is registered with the OS, the watchdog timer is started,
 * and the stack is notified that the interface is ready.
 **/
static int igb_open(struct net_device *netdev)
{
	struct igb_adapter *adapter = netdev_priv(netdev);
	struct e1000_hw *hw = &adapter->hw;
	int err;
	int i;

	/* disallow open during test */
	if (test_bit(__IGB_TESTING, &adapter->state))
		return -EBUSY;

	netif_carrier_off(netdev);

	/* allocate transmit descriptors */
	err = igb_setup_all_tx_resources(adapter);
	if (err)
		goto err_setup_tx;

	/* allocate receive descriptors */
	err = igb_setup_all_rx_resources(adapter);
	if (err)
		goto err_setup_rx;

	/* e1000_power_up_phy(adapter); */

	/* before we allocate an interrupt, we must be ready to handle it.
	 * Setting DEBUG_SHIRQ in the kernel makes it fire an interrupt
	 * as soon as we call pci_request_irq, so we have to setup our
	 * clean_rx handler before we do so.  */
	igb_configure(adapter);

	err = igb_request_irq(adapter);
	if (err)
		goto err_req_irq;

	/* From here on the code is the same as igb_up() */
	clear_bit(__IGB_DOWN, &adapter->state);

	for (i = 0; i < adapter->num_q_vectors; i++) {
		struct igb_q_vector *q_vector = adapter->q_vector[i];
		napi_enable(&q_vector->napi);
	}

	/* Clear any pending interrupts. */
	rd32(E1000_ICR);

	igb_irq_enable(adapter);

	/* notify VFs that reset has been completed */
	if (adapter->vfs_allocated_count) {
		u32 reg_data = rd32(E1000_CTRL_EXT);
		reg_data |= E1000_CTRL_EXT_PFRSTD;
		wr32(E1000_CTRL_EXT, reg_data);
	}

	netif_tx_start_all_queues(netdev);

	/* start the watchdog. */
	hw->mac.get_link_status = 1;
	schedule_work(&adapter->watchdog_task);

	return 0;

err_req_irq:
	igb_release_hw_control(adapter);
	/* e1000_power_down_phy(adapter); */
	igb_free_all_rx_resources(adapter);
err_setup_rx:
	igb_free_all_tx_resources(adapter);
err_setup_tx:
	igb_reset(adapter);

	return err;
}

/**
 * igb_close - Disables a network interface
 * @netdev: network interface device structure
 *
 * Returns 0, this is not allowed to fail
 *
 * The close entry point is called when an interface is de-activated
 * by the OS.  The hardware is still under the driver's control, but
 * needs to be disabled.  A global MAC reset is issued to stop the
 * hardware, and all transmit and receive resources are freed.
 **/
static int igb_close(struct net_device *netdev)
{
	struct igb_adapter *adapter = netdev_priv(netdev);

	WARN_ON(test_bit(__IGB_RESETTING, &adapter->state));
	igb_down(adapter);

	igb_free_irq(adapter);

	igb_free_all_tx_resources(adapter);
	igb_free_all_rx_resources(adapter);

	return 0;
}

/**
 * igb_setup_tx_resources - allocate Tx resources (Descriptors)
 * @tx_ring: tx descriptor ring (for a specific queue) to setup
 *
 * Return 0 on success, negative on failure
 **/
int igb_setup_tx_resources(struct igb_ring *tx_ring)
{
	struct pci_dev *pdev = tx_ring->pdev;
	int size;

	size = sizeof(struct igb_buffer) * tx_ring->count;
	tx_ring->buffer_info = vmalloc(size);
	if (!tx_ring->buffer_info)
		goto err;
	memset(tx_ring->buffer_info, 0, size);

	/* round up to nearest 4K */
	tx_ring->size = tx_ring->count * sizeof(union e1000_adv_tx_desc);
	tx_ring->size = ALIGN(tx_ring->size, 4096);

	tx_ring->desc = pci_alloc_consistent(pdev,
	                                     tx_ring->size,
					     &tx_ring->dma);

	if (!tx_ring->desc)
		goto err;

	tx_ring->next_to_use = 0;
	tx_ring->next_to_clean = 0;
	return 0;

err:
	vfree(tx_ring->buffer_info);
	dev_err(&pdev->dev,
		"Unable to allocate memory for the transmit descriptor ring\n");
	return -ENOMEM;
}

/**
 * igb_setup_all_tx_resources - wrapper to allocate Tx resources
 *				  (Descriptors) for all queues
 * @adapter: board private structure
 *
 * Return 0 on success, negative on failure
 **/
static int igb_setup_all_tx_resources(struct igb_adapter *adapter)
{
	struct pci_dev *pdev = adapter->pdev;
	int i, err = 0;

	for (i = 0; i < adapter->num_tx_queues; i++) {
		err = igb_setup_tx_resources(&adapter->tx_ring[i]);
		if (err) {
			dev_err(&pdev->dev,
				"Allocation for Tx Queue %u failed\n", i);
			for (i--; i >= 0; i--)
				igb_free_tx_resources(&adapter->tx_ring[i]);
			break;
		}
	}

	for (i = 0; i < IGB_ABS_MAX_TX_QUEUES; i++) {
		int r_idx = i % adapter->num_tx_queues;
		adapter->multi_tx_table[i] = &adapter->tx_ring[r_idx];
	}
	return err;
}

/**
 * igb_setup_tctl - configure the transmit control registers
 * @adapter: Board private structure
 **/
void igb_setup_tctl(struct igb_adapter *adapter)
{
	struct e1000_hw *hw = &adapter->hw;
	u32 tctl;

	/* disable queue 0 which is enabled by default on 82575 and 82576 */
	wr32(E1000_TXDCTL(0), 0);

	/* Program the Transmit Control Register */
	tctl = rd32(E1000_TCTL);
	tctl &= ~E1000_TCTL_CT;
	tctl |= E1000_TCTL_PSP | E1000_TCTL_RTLC |
		(E1000_COLLISION_THRESHOLD << E1000_CT_SHIFT);

	igb_config_collision_dist(hw);

	/* Enable transmits */
	tctl |= E1000_TCTL_EN;

	wr32(E1000_TCTL, tctl);
}

/**
 * igb_configure_tx_ring - Configure transmit ring after Reset
 * @adapter: board private structure
 * @ring: tx ring to configure
 *
 * Configure a transmit ring after a reset.
 **/
void igb_configure_tx_ring(struct igb_adapter *adapter,
                           struct igb_ring *ring)
{
	struct e1000_hw *hw = &adapter->hw;
	u32 txdctl;
	u64 tdba = ring->dma;
	int reg_idx = ring->reg_idx;

	/* disable the queue */
	txdctl = rd32(E1000_TXDCTL(reg_idx));
	wr32(E1000_TXDCTL(reg_idx),
	                txdctl & ~E1000_TXDCTL_QUEUE_ENABLE);
	wrfl();
	mdelay(10);

	wr32(E1000_TDLEN(reg_idx),
	                ring->count * sizeof(union e1000_adv_tx_desc));
	wr32(E1000_TDBAL(reg_idx),
	                tdba & 0x00000000ffffffffULL);
	wr32(E1000_TDBAH(reg_idx), tdba >> 32);

	ring->head = hw->hw_addr + E1000_TDH(reg_idx);
	ring->tail = hw->hw_addr + E1000_TDT(reg_idx);
	writel(0, ring->head);
	writel(0, ring->tail);

	txdctl |= IGB_TX_PTHRESH;
	txdctl |= IGB_TX_HTHRESH << 8;
	txdctl |= IGB_TX_WTHRESH << 16;

	txdctl |= E1000_TXDCTL_QUEUE_ENABLE;
	wr32(E1000_TXDCTL(reg_idx), txdctl);
}

/**
 * igb_configure_tx - Configure transmit Unit after Reset
 * @adapter: board private structure
 *
 * Configure the Tx unit of the MAC after a reset.
 **/
static void igb_configure_tx(struct igb_adapter *adapter)
{
	int i;

	for (i = 0; i < adapter->num_tx_queues; i++)
		igb_configure_tx_ring(adapter, &adapter->tx_ring[i]);
}

/**
 * igb_setup_rx_resources - allocate Rx resources (Descriptors)
 * @rx_ring:    rx descriptor ring (for a specific queue) to setup
 *
 * Returns 0 on success, negative on failure
 **/
int igb_setup_rx_resources(struct igb_ring *rx_ring)
{
	struct pci_dev *pdev = rx_ring->pdev;
	int size, desc_len;

	size = sizeof(struct igb_buffer) * rx_ring->count;
	rx_ring->buffer_info = vmalloc(size);
	if (!rx_ring->buffer_info)
		goto err;
	memset(rx_ring->buffer_info, 0, size);

	desc_len = sizeof(union e1000_adv_rx_desc);

	/* Round up to nearest 4K */
	rx_ring->size = rx_ring->count * desc_len;
	rx_ring->size = ALIGN(rx_ring->size, 4096);

	rx_ring->desc = pci_alloc_consistent(pdev, rx_ring->size,
					     &rx_ring->dma);

	if (!rx_ring->desc)
		goto err;

	rx_ring->next_to_clean = 0;
	rx_ring->next_to_use = 0;

	return 0;

err:
	vfree(rx_ring->buffer_info);
	rx_ring->buffer_info = NULL;
	dev_err(&pdev->dev, "Unable to allocate memory for "
		"the receive descriptor ring\n");
	return -ENOMEM;
}

/**
 * igb_setup_all_rx_resources - wrapper to allocate Rx resources
 *				  (Descriptors) for all queues
 * @adapter: board private structure
 *
 * Return 0 on success, negative on failure
 **/
static int igb_setup_all_rx_resources(struct igb_adapter *adapter)
{
	struct pci_dev *pdev = adapter->pdev;
	int i, err = 0;

	for (i = 0; i < adapter->num_rx_queues; i++) {
		err = igb_setup_rx_resources(&adapter->rx_ring[i]);
		if (err) {
			dev_err(&pdev->dev,
				"Allocation for Rx Queue %u failed\n", i);
			for (i--; i >= 0; i--)
				igb_free_rx_resources(&adapter->rx_ring[i]);
			break;
		}
	}

	return err;
}

/**
 * igb_setup_mrqc - configure the multiple receive queue control registers
 * @adapter: Board private structure
 **/
static void igb_setup_mrqc(struct igb_adapter *adapter)
{
	struct e1000_hw *hw = &adapter->hw;
	u32 mrqc, rxcsum;
	u32 j, num_rx_queues, shift = 0, shift2 = 0;
	union e1000_reta {
		u32 dword;
		u8  bytes[4];
	} reta;
	static const u8 rsshash[40] = {
		0x6d, 0x5a, 0x56, 0xda, 0x25, 0x5b, 0x0e, 0xc2, 0x41, 0x67,
		0x25, 0x3d, 0x43, 0xa3, 0x8f, 0xb0, 0xd0, 0xca, 0x2b, 0xcb,
		0xae, 0x7b, 0x30, 0xb4,	0x77, 0xcb, 0x2d, 0xa3, 0x80, 0x30,
		0xf2, 0x0c, 0x6a, 0x42, 0xb7, 0x3b, 0xbe, 0xac, 0x01, 0xfa };

	/* Fill out hash function seeds */
	for (j = 0; j < 10; j++) {
		u32 rsskey = rsshash[(j * 4)];
		rsskey |= rsshash[(j * 4) + 1] << 8;
		rsskey |= rsshash[(j * 4) + 2] << 16;
		rsskey |= rsshash[(j * 4) + 3] << 24;
		array_wr32(E1000_RSSRK(0), j, rsskey);
	}

	num_rx_queues = adapter->rss_queues;

	if (adapter->vfs_allocated_count) {
		/* 82575 and 82576 supports 2 RSS queues for VMDq */
		switch (hw->mac.type) {
		case e1000_82580:
			num_rx_queues = 1;
			shift = 0;
			break;
		case e1000_82576:
			shift = 3;
			num_rx_queues = 2;
			break;
		case e1000_82575:
			shift = 2;
			shift2 = 6;
		default:
			break;
		}
	} else {
		if (hw->mac.type == e1000_82575)
			shift = 6;
	}

	for (j = 0; j < (32 * 4); j++) {
		reta.bytes[j & 3] = (j % num_rx_queues) << shift;
		if (shift2)
			reta.bytes[j & 3] |= num_rx_queues << shift2;
		if ((j & 3) == 3)
			wr32(E1000_RETA(j >> 2), reta.dword);
	}

	/*
	 * Disable raw packet checksumming so that RSS hash is placed in
	 * descriptor on writeback.  No need to enable TCP/UDP/IP checksum
	 * offloads as they are enabled by default
	 */
	rxcsum = rd32(E1000_RXCSUM);
	rxcsum |= E1000_RXCSUM_PCSD;

	if (adapter->hw.mac.type >= e1000_82576)
		/* Enable Receive Checksum Offload for SCTP */
		rxcsum |= E1000_RXCSUM_CRCOFL;

	/* Don't need to set TUOFL or IPOFL, they default to 1 */
	wr32(E1000_RXCSUM, rxcsum);

	/* If VMDq is enabled then we set the appropriate mode for that, else
	 * we default to RSS so that an RSS hash is calculated per packet even
	 * if we are only using one queue */
	if (adapter->vfs_allocated_count) {
		if (hw->mac.type > e1000_82575) {
			/* Set the default pool for the PF's first queue */
			u32 vtctl = rd32(E1000_VT_CTL);
			vtctl &= ~(E1000_VT_CTL_DEFAULT_POOL_MASK |
				   E1000_VT_CTL_DISABLE_DEF_POOL);
			vtctl |= adapter->vfs_allocated_count <<
				E1000_VT_CTL_DEFAULT_POOL_SHIFT;
			wr32(E1000_VT_CTL, vtctl);
		}
		if (adapter->rss_queues > 1)
			mrqc = E1000_MRQC_ENABLE_VMDQ_RSS_2Q;
		else
			mrqc = E1000_MRQC_ENABLE_VMDQ;
	} else {
		mrqc = E1000_MRQC_ENABLE_RSS_4Q;
	}
	igb_vmm_control(adapter);

	mrqc |= (E1000_MRQC_RSS_FIELD_IPV4 |
		 E1000_MRQC_RSS_FIELD_IPV4_TCP);
	mrqc |= (E1000_MRQC_RSS_FIELD_IPV6 |
		 E1000_MRQC_RSS_FIELD_IPV6_TCP);
	mrqc |= (E1000_MRQC_RSS_FIELD_IPV4_UDP |
		 E1000_MRQC_RSS_FIELD_IPV6_UDP);
	mrqc |= (E1000_MRQC_RSS_FIELD_IPV6_UDP_EX |
		 E1000_MRQC_RSS_FIELD_IPV6_TCP_EX);

	wr32(E1000_MRQC, mrqc);
}

/**
 * igb_setup_rctl - configure the receive control registers
 * @adapter: Board private structure
 **/
void igb_setup_rctl(struct igb_adapter *adapter)
{
	struct e1000_hw *hw = &adapter->hw;
	u32 rctl;

	rctl = rd32(E1000_RCTL);

	rctl &= ~(3 << E1000_RCTL_MO_SHIFT);
	rctl &= ~(E1000_RCTL_LBM_TCVR | E1000_RCTL_LBM_MAC);

	rctl |= E1000_RCTL_EN | E1000_RCTL_BAM | E1000_RCTL_RDMTS_HALF |
		(hw->mac.mc_filter_type << E1000_RCTL_MO_SHIFT);

	/*
	 * enable stripping of CRC. It's unlikely this will break BMC
	 * redirection as it did with e1000. Newer features require
	 * that the HW strips the CRC.
	 */
	rctl |= E1000_RCTL_SECRC;

	/* disable store bad packets and clear size bits. */
	rctl &= ~(E1000_RCTL_SBP | E1000_RCTL_SZ_256);

	/* enable LPE to prevent packets larger than max_frame_size */
	rctl |= E1000_RCTL_LPE;

	/* disable queue 0 to prevent tail write w/o re-config */
	wr32(E1000_RXDCTL(0), 0);

	/* Attention!!!  For SR-IOV PF driver operations you must enable
	 * queue drop for all VF and PF queues to prevent head of line blocking
	 * if an un-trusted VF does not provide descriptors to hardware.
	 */
	if (adapter->vfs_allocated_count) {
		/* set all queue drop enable bits */
		wr32(E1000_QDE, ALL_QUEUES);
	}

	wr32(E1000_RCTL, rctl);
}

static inline int igb_set_vf_rlpml(struct igb_adapter *adapter, int size,
                                   int vfn)
{
	struct e1000_hw *hw = &adapter->hw;
	u32 vmolr;

	/* if it isn't the PF check to see if VFs are enabled and
	 * increase the size to support vlan tags */
	if (vfn < adapter->vfs_allocated_count &&
	    adapter->vf_data[vfn].vlans_enabled)
		size += VLAN_TAG_SIZE;

	vmolr = rd32(E1000_VMOLR(vfn));
	vmolr &= ~E1000_VMOLR_RLPML_MASK;
	vmolr |= size | E1000_VMOLR_LPE;
	wr32(E1000_VMOLR(vfn), vmolr);

	return 0;
}

/**
 * igb_rlpml_set - set maximum receive packet size
 * @adapter: board private structure
 *
 * Configure maximum receivable packet size.
 **/
static void igb_rlpml_set(struct igb_adapter *adapter)
{
	u32 max_frame_size = adapter->max_frame_size;
	struct e1000_hw *hw = &adapter->hw;
	u16 pf_id = adapter->vfs_allocated_count;

	if (adapter->vlgrp)
		max_frame_size += VLAN_TAG_SIZE;

	/* if vfs are enabled we set RLPML to the largest possible request
	 * size and set the VMOLR RLPML to the size we need */
	if (pf_id) {
		igb_set_vf_rlpml(adapter, max_frame_size, pf_id);
		max_frame_size = MAX_JUMBO_FRAME_SIZE;
	}

	wr32(E1000_RLPML, max_frame_size);
}

static inline void igb_set_vmolr(struct igb_adapter *adapter, int vfn)
{
	struct e1000_hw *hw = &adapter->hw;
	u32 vmolr;

	/*
	 * This register exists only on 82576 and newer so if we are older then
	 * we should exit and do nothing
	 */
	if (hw->mac.type < e1000_82576)
		return;

	vmolr = rd32(E1000_VMOLR(vfn));
	vmolr |= E1000_VMOLR_AUPE |        /* Accept untagged packets */
	         E1000_VMOLR_STRVLAN;      /* Strip vlan tags */

	/* clear all bits that might not be set */
	vmolr &= ~(E1000_VMOLR_BAM | E1000_VMOLR_RSSE);

	if (adapter->rss_queues > 1 && vfn == adapter->vfs_allocated_count)
		vmolr |= E1000_VMOLR_RSSE; /* enable RSS */
	/*
	 * for VMDq only allow the VFs and pool 0 to accept broadcast and
	 * multicast packets
	 */
	if (vfn <= adapter->vfs_allocated_count)
		vmolr |= E1000_VMOLR_BAM;	   /* Accept broadcast */

	wr32(E1000_VMOLR(vfn), vmolr);
}

/**
 * igb_configure_rx_ring - Configure a receive ring after Reset
 * @adapter: board private structure
 * @ring: receive ring to be configured
 *
 * Configure the Rx unit of the MAC after a reset.
 **/
void igb_configure_rx_ring(struct igb_adapter *adapter,
                           struct igb_ring *ring)
{
	struct e1000_hw *hw = &adapter->hw;
	u64 rdba = ring->dma;
	int reg_idx = ring->reg_idx;
	u32 srrctl, rxdctl;

	/* disable the queue */
	rxdctl = rd32(E1000_RXDCTL(reg_idx));
	wr32(E1000_RXDCTL(reg_idx),
	                rxdctl & ~E1000_RXDCTL_QUEUE_ENABLE);

	/* Set DMA base address registers */
	wr32(E1000_RDBAL(reg_idx),
	     rdba & 0x00000000ffffffffULL);
	wr32(E1000_RDBAH(reg_idx), rdba >> 32);
	wr32(E1000_RDLEN(reg_idx),
	               ring->count * sizeof(union e1000_adv_rx_desc));

	/* initialize head and tail */
	ring->head = hw->hw_addr + E1000_RDH(reg_idx);
	ring->tail = hw->hw_addr + E1000_RDT(reg_idx);
	writel(0, ring->head);
	writel(0, ring->tail);

	/* set descriptor configuration */
	if (ring->rx_buffer_len < IGB_RXBUFFER_1024) {
		srrctl = ALIGN(ring->rx_buffer_len, 64) <<
		         E1000_SRRCTL_BSIZEHDRSIZE_SHIFT;
#if (PAGE_SIZE / 2) > IGB_RXBUFFER_16384
		srrctl |= IGB_RXBUFFER_16384 >>
		          E1000_SRRCTL_BSIZEPKT_SHIFT;
#else
		srrctl |= (PAGE_SIZE / 2) >>
		          E1000_SRRCTL_BSIZEPKT_SHIFT;
#endif
		srrctl |= E1000_SRRCTL_DESCTYPE_HDR_SPLIT_ALWAYS;
	} else {
		srrctl = ALIGN(ring->rx_buffer_len, 1024) >>
		         E1000_SRRCTL_BSIZEPKT_SHIFT;
		srrctl |= E1000_SRRCTL_DESCTYPE_ADV_ONEBUF;
	}

	wr32(E1000_SRRCTL(reg_idx), srrctl);
<<<<<<< HEAD

	/* set filtering for VMDQ pools */
	igb_set_vmolr(adapter, reg_idx & 0x7);

=======

	/* set filtering for VMDQ pools */
	igb_set_vmolr(adapter, reg_idx & 0x7);

>>>>>>> 2fbe74b9
	/* enable receive descriptor fetching */
	rxdctl = rd32(E1000_RXDCTL(reg_idx));
	rxdctl |= E1000_RXDCTL_QUEUE_ENABLE;
	rxdctl &= 0xFFF00000;
	rxdctl |= IGB_RX_PTHRESH;
	rxdctl |= IGB_RX_HTHRESH << 8;
	rxdctl |= IGB_RX_WTHRESH << 16;
	wr32(E1000_RXDCTL(reg_idx), rxdctl);
}

/**
 * igb_configure_rx - Configure receive Unit after Reset
 * @adapter: board private structure
 *
 * Configure the Rx unit of the MAC after a reset.
 **/
static void igb_configure_rx(struct igb_adapter *adapter)
{
	int i;

	/* set UTA to appropriate mode */
	igb_set_uta(adapter);

	/* set the correct pool for the PF default MAC address in entry 0 */
	igb_rar_set_qsel(adapter, adapter->hw.mac.addr, 0,
	                 adapter->vfs_allocated_count);

	/* Setup the HW Rx Head and Tail Descriptor Pointers and
	 * the Base and Length of the Rx Descriptor Ring */
	for (i = 0; i < adapter->num_rx_queues; i++)
		igb_configure_rx_ring(adapter, &adapter->rx_ring[i]);
}

/**
 * igb_free_tx_resources - Free Tx Resources per Queue
 * @tx_ring: Tx descriptor ring for a specific queue
 *
 * Free all transmit software resources
 **/
void igb_free_tx_resources(struct igb_ring *tx_ring)
{
	igb_clean_tx_ring(tx_ring);

	vfree(tx_ring->buffer_info);
	tx_ring->buffer_info = NULL;

	/* if not set, then don't free */
	if (!tx_ring->desc)
		return;

	pci_free_consistent(tx_ring->pdev, tx_ring->size,
	                    tx_ring->desc, tx_ring->dma);

	tx_ring->desc = NULL;
}

/**
 * igb_free_all_tx_resources - Free Tx Resources for All Queues
 * @adapter: board private structure
 *
 * Free all transmit software resources
 **/
static void igb_free_all_tx_resources(struct igb_adapter *adapter)
{
	int i;

	for (i = 0; i < adapter->num_tx_queues; i++)
		igb_free_tx_resources(&adapter->tx_ring[i]);
}

void igb_unmap_and_free_tx_resource(struct igb_ring *tx_ring,
				    struct igb_buffer *buffer_info)
{
	if (buffer_info->dma) {
		if (buffer_info->mapped_as_page)
			pci_unmap_page(tx_ring->pdev,
					buffer_info->dma,
					buffer_info->length,
					PCI_DMA_TODEVICE);
		else
			pci_unmap_single(tx_ring->pdev,
					buffer_info->dma,
					buffer_info->length,
					PCI_DMA_TODEVICE);
		buffer_info->dma = 0;
	}
	if (buffer_info->skb) {
		dev_kfree_skb_any(buffer_info->skb);
		buffer_info->skb = NULL;
	}
	buffer_info->time_stamp = 0;
	buffer_info->length = 0;
	buffer_info->next_to_watch = 0;
	buffer_info->mapped_as_page = false;
}

/**
 * igb_clean_tx_ring - Free Tx Buffers
 * @tx_ring: ring to be cleaned
 **/
static void igb_clean_tx_ring(struct igb_ring *tx_ring)
{
	struct igb_buffer *buffer_info;
	unsigned long size;
	unsigned int i;

	if (!tx_ring->buffer_info)
		return;
	/* Free all the Tx ring sk_buffs */

	for (i = 0; i < tx_ring->count; i++) {
		buffer_info = &tx_ring->buffer_info[i];
		igb_unmap_and_free_tx_resource(tx_ring, buffer_info);
	}

	size = sizeof(struct igb_buffer) * tx_ring->count;
	memset(tx_ring->buffer_info, 0, size);

	/* Zero out the descriptor ring */
	memset(tx_ring->desc, 0, tx_ring->size);

	tx_ring->next_to_use = 0;
	tx_ring->next_to_clean = 0;
}

/**
 * igb_clean_all_tx_rings - Free Tx Buffers for all queues
 * @adapter: board private structure
 **/
static void igb_clean_all_tx_rings(struct igb_adapter *adapter)
{
	int i;

	for (i = 0; i < adapter->num_tx_queues; i++)
		igb_clean_tx_ring(&adapter->tx_ring[i]);
}

/**
 * igb_free_rx_resources - Free Rx Resources
 * @rx_ring: ring to clean the resources from
 *
 * Free all receive software resources
 **/
void igb_free_rx_resources(struct igb_ring *rx_ring)
{
	igb_clean_rx_ring(rx_ring);

	vfree(rx_ring->buffer_info);
	rx_ring->buffer_info = NULL;

	/* if not set, then don't free */
	if (!rx_ring->desc)
		return;

	pci_free_consistent(rx_ring->pdev, rx_ring->size,
	                    rx_ring->desc, rx_ring->dma);

	rx_ring->desc = NULL;
}

/**
 * igb_free_all_rx_resources - Free Rx Resources for All Queues
 * @adapter: board private structure
 *
 * Free all receive software resources
 **/
static void igb_free_all_rx_resources(struct igb_adapter *adapter)
{
	int i;

	for (i = 0; i < adapter->num_rx_queues; i++)
		igb_free_rx_resources(&adapter->rx_ring[i]);
}

/**
 * igb_clean_rx_ring - Free Rx Buffers per Queue
 * @rx_ring: ring to free buffers from
 **/
static void igb_clean_rx_ring(struct igb_ring *rx_ring)
{
	struct igb_buffer *buffer_info;
	unsigned long size;
	unsigned int i;

	if (!rx_ring->buffer_info)
		return;

	/* Free all the Rx ring sk_buffs */
	for (i = 0; i < rx_ring->count; i++) {
		buffer_info = &rx_ring->buffer_info[i];
		if (buffer_info->dma) {
			pci_unmap_single(rx_ring->pdev,
			                 buffer_info->dma,
					 rx_ring->rx_buffer_len,
					 PCI_DMA_FROMDEVICE);
			buffer_info->dma = 0;
		}

		if (buffer_info->skb) {
			dev_kfree_skb(buffer_info->skb);
			buffer_info->skb = NULL;
		}
		if (buffer_info->page_dma) {
			pci_unmap_page(rx_ring->pdev,
			               buffer_info->page_dma,
				       PAGE_SIZE / 2,
				       PCI_DMA_FROMDEVICE);
			buffer_info->page_dma = 0;
		}
		if (buffer_info->page) {
			put_page(buffer_info->page);
			buffer_info->page = NULL;
			buffer_info->page_offset = 0;
		}
	}

	size = sizeof(struct igb_buffer) * rx_ring->count;
	memset(rx_ring->buffer_info, 0, size);

	/* Zero out the descriptor ring */
	memset(rx_ring->desc, 0, rx_ring->size);

	rx_ring->next_to_clean = 0;
	rx_ring->next_to_use = 0;
}

/**
 * igb_clean_all_rx_rings - Free Rx Buffers for all queues
 * @adapter: board private structure
 **/
static void igb_clean_all_rx_rings(struct igb_adapter *adapter)
{
	int i;

	for (i = 0; i < adapter->num_rx_queues; i++)
		igb_clean_rx_ring(&adapter->rx_ring[i]);
}

/**
 * igb_set_mac - Change the Ethernet Address of the NIC
 * @netdev: network interface device structure
 * @p: pointer to an address structure
 *
 * Returns 0 on success, negative on failure
 **/
static int igb_set_mac(struct net_device *netdev, void *p)
{
	struct igb_adapter *adapter = netdev_priv(netdev);
	struct e1000_hw *hw = &adapter->hw;
	struct sockaddr *addr = p;

	if (!is_valid_ether_addr(addr->sa_data))
		return -EADDRNOTAVAIL;

	memcpy(netdev->dev_addr, addr->sa_data, netdev->addr_len);
	memcpy(hw->mac.addr, addr->sa_data, netdev->addr_len);

	/* set the correct pool for the new PF MAC address in entry 0 */
	igb_rar_set_qsel(adapter, hw->mac.addr, 0,
	                 adapter->vfs_allocated_count);

	return 0;
}

/**
 * igb_write_mc_addr_list - write multicast addresses to MTA
 * @netdev: network interface device structure
 *
 * Writes multicast address list to the MTA hash table.
 * Returns: -ENOMEM on failure
 *                0 on no addresses written
 *                X on writing X addresses to MTA
 **/
static int igb_write_mc_addr_list(struct net_device *netdev)
{
	struct igb_adapter *adapter = netdev_priv(netdev);
	struct e1000_hw *hw = &adapter->hw;
	struct dev_mc_list *mc_ptr = netdev->mc_list;
	u8  *mta_list;
	u32 vmolr = 0;
	int i;

	if (!netdev->mc_count) {
		/* nothing to program, so clear mc list */
		igb_update_mc_addr_list(hw, NULL, 0);
		igb_restore_vf_multicasts(adapter);
		return 0;
	}

	mta_list = kzalloc(netdev->mc_count * 6, GFP_ATOMIC);
	if (!mta_list)
		return -ENOMEM;
<<<<<<< HEAD

	/* set vmolr receive overflow multicast bit */
	vmolr |= E1000_VMOLR_ROMPE;

	/* The shared function expects a packed array of only addresses. */
	mc_ptr = netdev->mc_list;

	for (i = 0; i < netdev->mc_count; i++) {
		if (!mc_ptr)
			break;
		memcpy(mta_list + (i*ETH_ALEN), mc_ptr->dmi_addr, ETH_ALEN);
		mc_ptr = mc_ptr->next;
	}
	igb_update_mc_addr_list(hw, mta_list, i);
	kfree(mta_list);

=======

	/* set vmolr receive overflow multicast bit */
	vmolr |= E1000_VMOLR_ROMPE;

	/* The shared function expects a packed array of only addresses. */
	mc_ptr = netdev->mc_list;

	for (i = 0; i < netdev->mc_count; i++) {
		if (!mc_ptr)
			break;
		memcpy(mta_list + (i*ETH_ALEN), mc_ptr->dmi_addr, ETH_ALEN);
		mc_ptr = mc_ptr->next;
	}
	igb_update_mc_addr_list(hw, mta_list, i);
	kfree(mta_list);

>>>>>>> 2fbe74b9
	return netdev->mc_count;
}

/**
 * igb_write_uc_addr_list - write unicast addresses to RAR table
 * @netdev: network interface device structure
 *
 * Writes unicast address list to the RAR table.
 * Returns: -ENOMEM on failure/insufficient address space
 *                0 on no addresses written
 *                X on writing X addresses to the RAR table
 **/
static int igb_write_uc_addr_list(struct net_device *netdev)
{
	struct igb_adapter *adapter = netdev_priv(netdev);
	struct e1000_hw *hw = &adapter->hw;
	unsigned int vfn = adapter->vfs_allocated_count;
	unsigned int rar_entries = hw->mac.rar_entry_count - (vfn + 1);
	int count = 0;

	/* return ENOMEM indicating insufficient memory for addresses */
	if (netdev->uc.count > rar_entries)
		return -ENOMEM;

	if (netdev->uc.count && rar_entries) {
		struct netdev_hw_addr *ha;
		list_for_each_entry(ha, &netdev->uc.list, list) {
			if (!rar_entries)
				break;
			igb_rar_set_qsel(adapter, ha->addr,
			                 rar_entries--,
			                 vfn);
			count++;
		}
	}
	/* write the addresses in reverse order to avoid write combining */
	for (; rar_entries > 0 ; rar_entries--) {
		wr32(E1000_RAH(rar_entries), 0);
		wr32(E1000_RAL(rar_entries), 0);
	}
	wrfl();

	return count;
}

/**
 * igb_set_rx_mode - Secondary Unicast, Multicast and Promiscuous mode set
 * @netdev: network interface device structure
 *
 * The set_rx_mode entry point is called whenever the unicast or multicast
 * address lists or the network interface flags are updated.  This routine is
 * responsible for configuring the hardware for proper unicast, multicast,
 * promiscuous mode, and all-multi behavior.
 **/
static void igb_set_rx_mode(struct net_device *netdev)
{
	struct igb_adapter *adapter = netdev_priv(netdev);
	struct e1000_hw *hw = &adapter->hw;
	unsigned int vfn = adapter->vfs_allocated_count;
	u32 rctl, vmolr = 0;
	int count;

	/* Check for Promiscuous and All Multicast modes */
	rctl = rd32(E1000_RCTL);

	/* clear the effected bits */
	rctl &= ~(E1000_RCTL_UPE | E1000_RCTL_MPE | E1000_RCTL_VFE);

	if (netdev->flags & IFF_PROMISC) {
		rctl |= (E1000_RCTL_UPE | E1000_RCTL_MPE);
		vmolr |= (E1000_VMOLR_ROPE | E1000_VMOLR_MPME);
	} else {
		if (netdev->flags & IFF_ALLMULTI) {
			rctl |= E1000_RCTL_MPE;
			vmolr |= E1000_VMOLR_MPME;
		} else {
			/*
			 * Write addresses to the MTA, if the attempt fails
			 * then we should just turn on promiscous mode so
			 * that we can at least receive multicast traffic
			 */
			count = igb_write_mc_addr_list(netdev);
			if (count < 0) {
				rctl |= E1000_RCTL_MPE;
				vmolr |= E1000_VMOLR_MPME;
			} else if (count) {
				vmolr |= E1000_VMOLR_ROMPE;
			}
		}
		/*
		 * Write addresses to available RAR registers, if there is not
		 * sufficient space to store all the addresses then enable
		 * unicast promiscous mode
		 */
		count = igb_write_uc_addr_list(netdev);
		if (count < 0) {
			rctl |= E1000_RCTL_UPE;
			vmolr |= E1000_VMOLR_ROPE;
		}
		rctl |= E1000_RCTL_VFE;
	}
	wr32(E1000_RCTL, rctl);

	/*
	 * In order to support SR-IOV and eventually VMDq it is necessary to set
	 * the VMOLR to enable the appropriate modes.  Without this workaround
	 * we will have issues with VLAN tag stripping not being done for frames
	 * that are only arriving because we are the default pool
	 */
	if (hw->mac.type < e1000_82576)
		return;

	vmolr |= rd32(E1000_VMOLR(vfn)) &
	         ~(E1000_VMOLR_ROPE | E1000_VMOLR_MPME | E1000_VMOLR_ROMPE);
	wr32(E1000_VMOLR(vfn), vmolr);
	igb_restore_vf_multicasts(adapter);
}

/* Need to wait a few seconds after link up to get diagnostic information from
 * the phy */
static void igb_update_phy_info(unsigned long data)
{
	struct igb_adapter *adapter = (struct igb_adapter *) data;
	igb_get_phy_info(&adapter->hw);
}

/**
 * igb_has_link - check shared code for link and determine up/down
 * @adapter: pointer to driver private info
 **/
static bool igb_has_link(struct igb_adapter *adapter)
{
	struct e1000_hw *hw = &adapter->hw;
	bool link_active = false;
	s32 ret_val = 0;

	/* get_link_status is set on LSC (link status) interrupt or
	 * rx sequence error interrupt.  get_link_status will stay
	 * false until the e1000_check_for_link establishes link
	 * for copper adapters ONLY
	 */
	switch (hw->phy.media_type) {
	case e1000_media_type_copper:
		if (hw->mac.get_link_status) {
			ret_val = hw->mac.ops.check_for_link(hw);
			link_active = !hw->mac.get_link_status;
		} else {
			link_active = true;
		}
		break;
	case e1000_media_type_internal_serdes:
		ret_val = hw->mac.ops.check_for_link(hw);
		link_active = hw->mac.serdes_has_link;
		break;
	default:
	case e1000_media_type_unknown:
		break;
	}

	return link_active;
}

/**
 * igb_watchdog - Timer Call-back
 * @data: pointer to adapter cast into an unsigned long
 **/
static void igb_watchdog(unsigned long data)
{
	struct igb_adapter *adapter = (struct igb_adapter *)data;
	/* Do the rest outside of interrupt context */
	schedule_work(&adapter->watchdog_task);
}

static void igb_watchdog_task(struct work_struct *work)
{
	struct igb_adapter *adapter = container_of(work,
	                                           struct igb_adapter,
                                                   watchdog_task);
	struct e1000_hw *hw = &adapter->hw;
	struct net_device *netdev = adapter->netdev;
	u32 link;
	int i;

	link = igb_has_link(adapter);
	if (link) {
		if (!netif_carrier_ok(netdev)) {
			u32 ctrl;
			hw->mac.ops.get_speed_and_duplex(hw,
			                                 &adapter->link_speed,
			                                 &adapter->link_duplex);

			ctrl = rd32(E1000_CTRL);
			/* Links status message must follow this format */
			printk(KERN_INFO "igb: %s NIC Link is Up %d Mbps %s, "
				 "Flow Control: %s\n",
			       netdev->name,
			       adapter->link_speed,
			       adapter->link_duplex == FULL_DUPLEX ?
				 "Full Duplex" : "Half Duplex",
			       ((ctrl & E1000_CTRL_TFCE) &&
			        (ctrl & E1000_CTRL_RFCE)) ? "RX/TX" :
			       ((ctrl & E1000_CTRL_RFCE) ?  "RX" :
			       ((ctrl & E1000_CTRL_TFCE) ?  "TX" : "None")));

			/* tweak tx_queue_len according to speed/duplex and
			 * adjust the timeout factor */
			netdev->tx_queue_len = adapter->tx_queue_len;
			adapter->tx_timeout_factor = 1;
			switch (adapter->link_speed) {
			case SPEED_10:
				netdev->tx_queue_len = 10;
				adapter->tx_timeout_factor = 14;
				break;
			case SPEED_100:
				netdev->tx_queue_len = 100;
				/* maybe add some timeout factor ? */
				break;
			}

			netif_carrier_on(netdev);

			igb_ping_all_vfs(adapter);

			/* link state has changed, schedule phy info update */
			if (!test_bit(__IGB_DOWN, &adapter->state))
				mod_timer(&adapter->phy_info_timer,
					  round_jiffies(jiffies + 2 * HZ));
		}
	} else {
		if (netif_carrier_ok(netdev)) {
			adapter->link_speed = 0;
			adapter->link_duplex = 0;
			/* Links status message must follow this format */
			printk(KERN_INFO "igb: %s NIC Link is Down\n",
			       netdev->name);
			netif_carrier_off(netdev);

			igb_ping_all_vfs(adapter);

			/* link state has changed, schedule phy info update */
			if (!test_bit(__IGB_DOWN, &adapter->state))
				mod_timer(&adapter->phy_info_timer,
					  round_jiffies(jiffies + 2 * HZ));
		}
	}

	igb_update_stats(adapter);
	igb_update_adaptive(hw);

	for (i = 0; i < adapter->num_tx_queues; i++) {
		struct igb_ring *tx_ring = &adapter->tx_ring[i];
		if (!netif_carrier_ok(netdev)) {
			/* We've lost link, so the controller stops DMA,
			 * but we've got queued Tx work that's never going
			 * to get done, so reset controller to flush Tx.
			 * (Do the reset outside of interrupt context). */
			if (igb_desc_unused(tx_ring) + 1 < tx_ring->count) {
				adapter->tx_timeout_count++;
				schedule_work(&adapter->reset_task);
				/* return immediately since reset is imminent */
				return;
			}
		}

		/* Force detection of hung controller every watchdog period */
		tx_ring->detect_tx_hung = true;
	}

	/* Cause software interrupt to ensure rx ring is cleaned */
	if (adapter->msix_entries) {
		u32 eics = 0;
		for (i = 0; i < adapter->num_q_vectors; i++) {
			struct igb_q_vector *q_vector = adapter->q_vector[i];
			eics |= q_vector->eims_value;
		}
		wr32(E1000_EICS, eics);
	} else {
		wr32(E1000_ICS, E1000_ICS_RXDMT0);
	}

	/* Reset the timer */
	if (!test_bit(__IGB_DOWN, &adapter->state))
		mod_timer(&adapter->watchdog_timer,
			  round_jiffies(jiffies + 2 * HZ));
}

enum latency_range {
	lowest_latency = 0,
	low_latency = 1,
	bulk_latency = 2,
	latency_invalid = 255
};

/**
 * igb_update_ring_itr - update the dynamic ITR value based on packet size
 *
 *      Stores a new ITR value based on strictly on packet size.  This
 *      algorithm is less sophisticated than that used in igb_update_itr,
 *      due to the difficulty of synchronizing statistics across multiple
 *      receive rings.  The divisors and thresholds used by this fuction
 *      were determined based on theoretical maximum wire speed and testing
 *      data, in order to minimize response time while increasing bulk
 *      throughput.
 *      This functionality is controlled by the InterruptThrottleRate module
 *      parameter (see igb_param.c)
 *      NOTE:  This function is called only when operating in a multiqueue
 *             receive environment.
 * @q_vector: pointer to q_vector
 **/
static void igb_update_ring_itr(struct igb_q_vector *q_vector)
{
	int new_val = q_vector->itr_val;
	int avg_wire_size = 0;
	struct igb_adapter *adapter = q_vector->adapter;

	/* For non-gigabit speeds, just fix the interrupt rate at 4000
	 * ints/sec - ITR timer value of 120 ticks.
	 */
	if (adapter->link_speed != SPEED_1000) {
		new_val = 976;
		goto set_itr_val;
	}

	if (q_vector->rx_ring && q_vector->rx_ring->total_packets) {
		struct igb_ring *ring = q_vector->rx_ring;
		avg_wire_size = ring->total_bytes / ring->total_packets;
	}

	if (q_vector->tx_ring && q_vector->tx_ring->total_packets) {
		struct igb_ring *ring = q_vector->tx_ring;
		avg_wire_size = max_t(u32, avg_wire_size,
		                      (ring->total_bytes /
		                       ring->total_packets));
	}

	/* if avg_wire_size isn't set no work was done */
	if (!avg_wire_size)
		goto clear_counts;

	/* Add 24 bytes to size to account for CRC, preamble, and gap */
	avg_wire_size += 24;

	/* Don't starve jumbo frames */
	avg_wire_size = min(avg_wire_size, 3000);

	/* Give a little boost to mid-size frames */
	if ((avg_wire_size > 300) && (avg_wire_size < 1200))
		new_val = avg_wire_size / 3;
	else
		new_val = avg_wire_size / 2;

set_itr_val:
	if (new_val != q_vector->itr_val) {
		q_vector->itr_val = new_val;
		q_vector->set_itr = 1;
	}
clear_counts:
	if (q_vector->rx_ring) {
		q_vector->rx_ring->total_bytes = 0;
		q_vector->rx_ring->total_packets = 0;
	}
	if (q_vector->tx_ring) {
		q_vector->tx_ring->total_bytes = 0;
		q_vector->tx_ring->total_packets = 0;
	}
}

/**
 * igb_update_itr - update the dynamic ITR value based on statistics
 *      Stores a new ITR value based on packets and byte
 *      counts during the last interrupt.  The advantage of per interrupt
 *      computation is faster updates and more accurate ITR for the current
 *      traffic pattern.  Constants in this function were computed
 *      based on theoretical maximum wire speed and thresholds were set based
 *      on testing data as well as attempting to minimize response time
 *      while increasing bulk throughput.
 *      this functionality is controlled by the InterruptThrottleRate module
 *      parameter (see igb_param.c)
 *      NOTE:  These calculations are only valid when operating in a single-
 *             queue environment.
 * @adapter: pointer to adapter
 * @itr_setting: current q_vector->itr_val
 * @packets: the number of packets during this measurement interval
 * @bytes: the number of bytes during this measurement interval
 **/
static unsigned int igb_update_itr(struct igb_adapter *adapter, u16 itr_setting,
				   int packets, int bytes)
{
	unsigned int retval = itr_setting;

	if (packets == 0)
		goto update_itr_done;

	switch (itr_setting) {
	case lowest_latency:
		/* handle TSO and jumbo frames */
		if (bytes/packets > 8000)
			retval = bulk_latency;
		else if ((packets < 5) && (bytes > 512))
			retval = low_latency;
		break;
	case low_latency:  /* 50 usec aka 20000 ints/s */
		if (bytes > 10000) {
			/* this if handles the TSO accounting */
			if (bytes/packets > 8000) {
				retval = bulk_latency;
			} else if ((packets < 10) || ((bytes/packets) > 1200)) {
				retval = bulk_latency;
			} else if ((packets > 35)) {
				retval = lowest_latency;
			}
		} else if (bytes/packets > 2000) {
			retval = bulk_latency;
		} else if (packets <= 2 && bytes < 512) {
			retval = lowest_latency;
		}
		break;
	case bulk_latency: /* 250 usec aka 4000 ints/s */
		if (bytes > 25000) {
			if (packets > 35)
				retval = low_latency;
		} else if (bytes < 1500) {
			retval = low_latency;
		}
		break;
	}

update_itr_done:
	return retval;
}

static void igb_set_itr(struct igb_adapter *adapter)
{
	struct igb_q_vector *q_vector = adapter->q_vector[0];
	u16 current_itr;
	u32 new_itr = q_vector->itr_val;

	/* for non-gigabit speeds, just fix the interrupt rate at 4000 */
	if (adapter->link_speed != SPEED_1000) {
		current_itr = 0;
		new_itr = 4000;
		goto set_itr_now;
	}

	adapter->rx_itr = igb_update_itr(adapter,
				    adapter->rx_itr,
				    adapter->rx_ring->total_packets,
				    adapter->rx_ring->total_bytes);

	adapter->tx_itr = igb_update_itr(adapter,
				    adapter->tx_itr,
				    adapter->tx_ring->total_packets,
				    adapter->tx_ring->total_bytes);
	current_itr = max(adapter->rx_itr, adapter->tx_itr);

	/* conservative mode (itr 3) eliminates the lowest_latency setting */
	if (adapter->rx_itr_setting == 3 && current_itr == lowest_latency)
		current_itr = low_latency;

	switch (current_itr) {
	/* counts and packets in update_itr are dependent on these numbers */
	case lowest_latency:
		new_itr = 56;  /* aka 70,000 ints/sec */
		break;
	case low_latency:
		new_itr = 196; /* aka 20,000 ints/sec */
		break;
	case bulk_latency:
		new_itr = 980; /* aka 4,000 ints/sec */
		break;
	default:
		break;
	}

set_itr_now:
	adapter->rx_ring->total_bytes = 0;
	adapter->rx_ring->total_packets = 0;
	adapter->tx_ring->total_bytes = 0;
	adapter->tx_ring->total_packets = 0;

	if (new_itr != q_vector->itr_val) {
		/* this attempts to bias the interrupt rate towards Bulk
		 * by adding intermediate steps when interrupt rate is
		 * increasing */
		new_itr = new_itr > q_vector->itr_val ?
		             max((new_itr * q_vector->itr_val) /
		                 (new_itr + (q_vector->itr_val >> 2)),
		                 new_itr) :
			     new_itr;
		/* Don't write the value here; it resets the adapter's
		 * internal timer, and causes us to delay far longer than
		 * we should between interrupts.  Instead, we write the ITR
		 * value at the beginning of the next interrupt so the timing
		 * ends up being correct.
		 */
		q_vector->itr_val = new_itr;
		q_vector->set_itr = 1;
	}

	return;
}

#define IGB_TX_FLAGS_CSUM		0x00000001
#define IGB_TX_FLAGS_VLAN		0x00000002
#define IGB_TX_FLAGS_TSO		0x00000004
#define IGB_TX_FLAGS_IPV4		0x00000008
#define IGB_TX_FLAGS_TSTAMP		0x00000010
#define IGB_TX_FLAGS_VLAN_MASK		0xffff0000
#define IGB_TX_FLAGS_VLAN_SHIFT		        16

static inline int igb_tso_adv(struct igb_ring *tx_ring,
			      struct sk_buff *skb, u32 tx_flags, u8 *hdr_len)
{
	struct e1000_adv_tx_context_desc *context_desc;
	unsigned int i;
	int err;
	struct igb_buffer *buffer_info;
	u32 info = 0, tu_cmd = 0;
	u32 mss_l4len_idx, l4len;
	*hdr_len = 0;

	if (skb_header_cloned(skb)) {
		err = pskb_expand_head(skb, 0, 0, GFP_ATOMIC);
		if (err)
			return err;
	}

	l4len = tcp_hdrlen(skb);
	*hdr_len += l4len;

	if (skb->protocol == htons(ETH_P_IP)) {
		struct iphdr *iph = ip_hdr(skb);
		iph->tot_len = 0;
		iph->check = 0;
		tcp_hdr(skb)->check = ~csum_tcpudp_magic(iph->saddr,
							 iph->daddr, 0,
							 IPPROTO_TCP,
							 0);
	} else if (skb_shinfo(skb)->gso_type == SKB_GSO_TCPV6) {
		ipv6_hdr(skb)->payload_len = 0;
		tcp_hdr(skb)->check = ~csum_ipv6_magic(&ipv6_hdr(skb)->saddr,
						       &ipv6_hdr(skb)->daddr,
						       0, IPPROTO_TCP, 0);
	}

	i = tx_ring->next_to_use;

	buffer_info = &tx_ring->buffer_info[i];
	context_desc = E1000_TX_CTXTDESC_ADV(*tx_ring, i);
	/* VLAN MACLEN IPLEN */
	if (tx_flags & IGB_TX_FLAGS_VLAN)
		info |= (tx_flags & IGB_TX_FLAGS_VLAN_MASK);
	info |= (skb_network_offset(skb) << E1000_ADVTXD_MACLEN_SHIFT);
	*hdr_len += skb_network_offset(skb);
	info |= skb_network_header_len(skb);
	*hdr_len += skb_network_header_len(skb);
	context_desc->vlan_macip_lens = cpu_to_le32(info);

	/* ADV DTYP TUCMD MKRLOC/ISCSIHEDLEN */
	tu_cmd |= (E1000_TXD_CMD_DEXT | E1000_ADVTXD_DTYP_CTXT);

	if (skb->protocol == htons(ETH_P_IP))
		tu_cmd |= E1000_ADVTXD_TUCMD_IPV4;
	tu_cmd |= E1000_ADVTXD_TUCMD_L4T_TCP;

	context_desc->type_tucmd_mlhl = cpu_to_le32(tu_cmd);

	/* MSS L4LEN IDX */
	mss_l4len_idx = (skb_shinfo(skb)->gso_size << E1000_ADVTXD_MSS_SHIFT);
	mss_l4len_idx |= (l4len << E1000_ADVTXD_L4LEN_SHIFT);

	/* For 82575, context index must be unique per ring. */
	if (tx_ring->flags & IGB_RING_FLAG_TX_CTX_IDX)
		mss_l4len_idx |= tx_ring->reg_idx << 4;

	context_desc->mss_l4len_idx = cpu_to_le32(mss_l4len_idx);
	context_desc->seqnum_seed = 0;

	buffer_info->time_stamp = jiffies;
	buffer_info->next_to_watch = i;
	buffer_info->dma = 0;
	i++;
	if (i == tx_ring->count)
		i = 0;

	tx_ring->next_to_use = i;

	return true;
}

static inline bool igb_tx_csum_adv(struct igb_ring *tx_ring,
				   struct sk_buff *skb, u32 tx_flags)
{
	struct e1000_adv_tx_context_desc *context_desc;
	struct pci_dev *pdev = tx_ring->pdev;
	struct igb_buffer *buffer_info;
	u32 info = 0, tu_cmd = 0;
	unsigned int i;

	if ((skb->ip_summed == CHECKSUM_PARTIAL) ||
	    (tx_flags & IGB_TX_FLAGS_VLAN)) {
		i = tx_ring->next_to_use;
		buffer_info = &tx_ring->buffer_info[i];
		context_desc = E1000_TX_CTXTDESC_ADV(*tx_ring, i);

		if (tx_flags & IGB_TX_FLAGS_VLAN)
			info |= (tx_flags & IGB_TX_FLAGS_VLAN_MASK);

		info |= (skb_network_offset(skb) << E1000_ADVTXD_MACLEN_SHIFT);
		if (skb->ip_summed == CHECKSUM_PARTIAL)
			info |= skb_network_header_len(skb);

		context_desc->vlan_macip_lens = cpu_to_le32(info);

		tu_cmd |= (E1000_TXD_CMD_DEXT | E1000_ADVTXD_DTYP_CTXT);

		if (skb->ip_summed == CHECKSUM_PARTIAL) {
			__be16 protocol;

			if (skb->protocol == cpu_to_be16(ETH_P_8021Q)) {
				const struct vlan_ethhdr *vhdr =
				          (const struct vlan_ethhdr*)skb->data;

				protocol = vhdr->h_vlan_encapsulated_proto;
			} else {
				protocol = skb->protocol;
			}

			switch (protocol) {
			case cpu_to_be16(ETH_P_IP):
				tu_cmd |= E1000_ADVTXD_TUCMD_IPV4;
				if (ip_hdr(skb)->protocol == IPPROTO_TCP)
					tu_cmd |= E1000_ADVTXD_TUCMD_L4T_TCP;
				else if (ip_hdr(skb)->protocol == IPPROTO_SCTP)
					tu_cmd |= E1000_ADVTXD_TUCMD_L4T_SCTP;
				break;
			case cpu_to_be16(ETH_P_IPV6):
				/* XXX what about other V6 headers?? */
				if (ipv6_hdr(skb)->nexthdr == IPPROTO_TCP)
					tu_cmd |= E1000_ADVTXD_TUCMD_L4T_TCP;
				else if (ipv6_hdr(skb)->nexthdr == IPPROTO_SCTP)
					tu_cmd |= E1000_ADVTXD_TUCMD_L4T_SCTP;
				break;
			default:
				if (unlikely(net_ratelimit()))
					dev_warn(&pdev->dev,
					    "partial checksum but proto=%x!\n",
					    skb->protocol);
				break;
			}
		}

		context_desc->type_tucmd_mlhl = cpu_to_le32(tu_cmd);
		context_desc->seqnum_seed = 0;
		if (tx_ring->flags & IGB_RING_FLAG_TX_CTX_IDX)
			context_desc->mss_l4len_idx =
				cpu_to_le32(tx_ring->reg_idx << 4);

		buffer_info->time_stamp = jiffies;
		buffer_info->next_to_watch = i;
		buffer_info->dma = 0;

		i++;
		if (i == tx_ring->count)
			i = 0;
		tx_ring->next_to_use = i;

		return true;
	}
	return false;
}

#define IGB_MAX_TXD_PWR	16
#define IGB_MAX_DATA_PER_TXD	(1<<IGB_MAX_TXD_PWR)

static inline int igb_tx_map_adv(struct igb_ring *tx_ring, struct sk_buff *skb,
				 unsigned int first)
{
	struct igb_buffer *buffer_info;
	struct pci_dev *pdev = tx_ring->pdev;
	unsigned int len = skb_headlen(skb);
	unsigned int count = 0, i;
	unsigned int f;

	i = tx_ring->next_to_use;

	buffer_info = &tx_ring->buffer_info[i];
	BUG_ON(len >= IGB_MAX_DATA_PER_TXD);
	buffer_info->length = len;
	/* set time_stamp *before* dma to help avoid a possible race */
	buffer_info->time_stamp = jiffies;
	buffer_info->next_to_watch = i;
	buffer_info->dma = pci_map_single(pdev, skb->data, len,
					  PCI_DMA_TODEVICE);
	if (pci_dma_mapping_error(pdev, buffer_info->dma))
		goto dma_error;

	for (f = 0; f < skb_shinfo(skb)->nr_frags; f++) {
		struct skb_frag_struct *frag;

		i++;
		if (i == tx_ring->count)
			i = 0;

		frag = &skb_shinfo(skb)->frags[f];
		len = frag->size;

		buffer_info = &tx_ring->buffer_info[i];
		BUG_ON(len >= IGB_MAX_DATA_PER_TXD);
		buffer_info->length = len;
		buffer_info->time_stamp = jiffies;
		buffer_info->next_to_watch = i;
		buffer_info->mapped_as_page = true;
		buffer_info->dma = pci_map_page(pdev,
						frag->page,
						frag->page_offset,
						len,
						PCI_DMA_TODEVICE);
		if (pci_dma_mapping_error(pdev, buffer_info->dma))
			goto dma_error;

		count++;
	}

	tx_ring->buffer_info[i].skb = skb;
	tx_ring->buffer_info[first].next_to_watch = i;

	return ++count;

dma_error:
	dev_err(&pdev->dev, "TX DMA map failed\n");

	/* clear timestamp and dma mappings for failed buffer_info mapping */
	buffer_info->dma = 0;
	buffer_info->time_stamp = 0;
	buffer_info->length = 0;
	buffer_info->next_to_watch = 0;
	buffer_info->mapped_as_page = false;
	count--;

	/* clear timestamp and dma mappings for remaining portion of packet */
	while (count >= 0) {
		count--;
		i--;
		if (i < 0)
			i += tx_ring->count;
		buffer_info = &tx_ring->buffer_info[i];
		igb_unmap_and_free_tx_resource(tx_ring, buffer_info);
	}

	return 0;
}

static inline void igb_tx_queue_adv(struct igb_ring *tx_ring,
				    int tx_flags, int count, u32 paylen,
				    u8 hdr_len)
{
	union e1000_adv_tx_desc *tx_desc;
	struct igb_buffer *buffer_info;
	u32 olinfo_status = 0, cmd_type_len;
	unsigned int i = tx_ring->next_to_use;

	cmd_type_len = (E1000_ADVTXD_DTYP_DATA | E1000_ADVTXD_DCMD_IFCS |
			E1000_ADVTXD_DCMD_DEXT);

	if (tx_flags & IGB_TX_FLAGS_VLAN)
		cmd_type_len |= E1000_ADVTXD_DCMD_VLE;

	if (tx_flags & IGB_TX_FLAGS_TSTAMP)
		cmd_type_len |= E1000_ADVTXD_MAC_TSTAMP;

	if (tx_flags & IGB_TX_FLAGS_TSO) {
		cmd_type_len |= E1000_ADVTXD_DCMD_TSE;

		/* insert tcp checksum */
		olinfo_status |= E1000_TXD_POPTS_TXSM << 8;

		/* insert ip checksum */
		if (tx_flags & IGB_TX_FLAGS_IPV4)
			olinfo_status |= E1000_TXD_POPTS_IXSM << 8;

	} else if (tx_flags & IGB_TX_FLAGS_CSUM) {
		olinfo_status |= E1000_TXD_POPTS_TXSM << 8;
	}

	if ((tx_ring->flags & IGB_RING_FLAG_TX_CTX_IDX) &&
	    (tx_flags & (IGB_TX_FLAGS_CSUM |
	                 IGB_TX_FLAGS_TSO |
			 IGB_TX_FLAGS_VLAN)))
		olinfo_status |= tx_ring->reg_idx << 4;

	olinfo_status |= ((paylen - hdr_len) << E1000_ADVTXD_PAYLEN_SHIFT);

	do {
		buffer_info = &tx_ring->buffer_info[i];
		tx_desc = E1000_TX_DESC_ADV(*tx_ring, i);
		tx_desc->read.buffer_addr = cpu_to_le64(buffer_info->dma);
		tx_desc->read.cmd_type_len =
			cpu_to_le32(cmd_type_len | buffer_info->length);
		tx_desc->read.olinfo_status = cpu_to_le32(olinfo_status);
		count--;
		i++;
		if (i == tx_ring->count)
			i = 0;
	} while (count > 0);

	tx_desc->read.cmd_type_len |= cpu_to_le32(IGB_ADVTXD_DCMD);
	/* Force memory writes to complete before letting h/w
	 * know there are new descriptors to fetch.  (Only
	 * applicable for weak-ordered memory model archs,
	 * such as IA-64). */
	wmb();

	tx_ring->next_to_use = i;
	writel(i, tx_ring->tail);
	/* we need this if more than one processor can write to our tail
	 * at a time, it syncronizes IO on IA64/Altix systems */
	mmiowb();
}

static int __igb_maybe_stop_tx(struct igb_ring *tx_ring, int size)
{
	struct net_device *netdev = tx_ring->netdev;

	netif_stop_subqueue(netdev, tx_ring->queue_index);

	/* Herbert's original patch had:
	 *  smp_mb__after_netif_stop_queue();
	 * but since that doesn't exist yet, just open code it. */
	smp_mb();

	/* We need to check again in a case another CPU has just
	 * made room available. */
	if (igb_desc_unused(tx_ring) < size)
		return -EBUSY;

	/* A reprieve! */
	netif_wake_subqueue(netdev, tx_ring->queue_index);
	tx_ring->tx_stats.restart_queue++;
	return 0;
}

static int igb_maybe_stop_tx(struct igb_ring *tx_ring, int size)
{
	if (igb_desc_unused(tx_ring) >= size)
		return 0;
	return __igb_maybe_stop_tx(tx_ring, size);
}

netdev_tx_t igb_xmit_frame_ring_adv(struct sk_buff *skb,
				    struct igb_ring *tx_ring)
{
	struct igb_adapter *adapter = netdev_priv(tx_ring->netdev);
	unsigned int first;
	unsigned int tx_flags = 0;
	u8 hdr_len = 0;
	int tso = 0, count;
	union skb_shared_tx *shtx = skb_tx(skb);

	/* need: 1 descriptor per page,
	 *       + 2 desc gap to keep tail from touching head,
	 *       + 1 desc for skb->data,
	 *       + 1 desc for context descriptor,
	 * otherwise try next time */
	if (igb_maybe_stop_tx(tx_ring, skb_shinfo(skb)->nr_frags + 4)) {
		/* this is a hard error */
		return NETDEV_TX_BUSY;
	}

	if (unlikely(shtx->hardware)) {
		shtx->in_progress = 1;
		tx_flags |= IGB_TX_FLAGS_TSTAMP;
	}

	if (vlan_tx_tag_present(skb) && adapter->vlgrp) {
		tx_flags |= IGB_TX_FLAGS_VLAN;
		tx_flags |= (vlan_tx_tag_get(skb) << IGB_TX_FLAGS_VLAN_SHIFT);
	}

	if (skb->protocol == htons(ETH_P_IP))
		tx_flags |= IGB_TX_FLAGS_IPV4;

	first = tx_ring->next_to_use;
	if (skb_is_gso(skb)) {
		tso = igb_tso_adv(tx_ring, skb, tx_flags, &hdr_len);

		if (tso < 0) {
			dev_kfree_skb_any(skb);
			return NETDEV_TX_OK;
		}
	}

	if (tso)
		tx_flags |= IGB_TX_FLAGS_TSO;
	else if (igb_tx_csum_adv(tx_ring, skb, tx_flags) &&
	         (skb->ip_summed == CHECKSUM_PARTIAL))
		tx_flags |= IGB_TX_FLAGS_CSUM;

	/*
	 * count reflects descriptors mapped, if 0 or less then mapping error
	 * has occured and we need to rewind the descriptor queue
	 */
	count = igb_tx_map_adv(tx_ring, skb, first);
	if (!count) {
		dev_kfree_skb_any(skb);
		tx_ring->buffer_info[first].time_stamp = 0;
		tx_ring->next_to_use = first;
		return NETDEV_TX_OK;
	}

	igb_tx_queue_adv(tx_ring, tx_flags, count, skb->len, hdr_len);

	/* Make sure there is space in the ring for the next send. */
	igb_maybe_stop_tx(tx_ring, MAX_SKB_FRAGS + 4);

	return NETDEV_TX_OK;
}

static netdev_tx_t igb_xmit_frame_adv(struct sk_buff *skb,
				      struct net_device *netdev)
{
	struct igb_adapter *adapter = netdev_priv(netdev);
	struct igb_ring *tx_ring;
	int r_idx = 0;

	if (test_bit(__IGB_DOWN, &adapter->state)) {
		dev_kfree_skb_any(skb);
		return NETDEV_TX_OK;
	}

	if (skb->len <= 0) {
		dev_kfree_skb_any(skb);
		return NETDEV_TX_OK;
	}

	r_idx = skb->queue_mapping & (IGB_ABS_MAX_TX_QUEUES - 1);
	tx_ring = adapter->multi_tx_table[r_idx];

	/* This goes back to the question of how to logically map a tx queue
	 * to a flow.  Right now, performance is impacted slightly negatively
	 * if using multiple tx queues.  If the stack breaks away from a
	 * single qdisc implementation, we can look at this again. */
	return igb_xmit_frame_ring_adv(skb, tx_ring);
}

/**
 * igb_tx_timeout - Respond to a Tx Hang
 * @netdev: network interface device structure
 **/
static void igb_tx_timeout(struct net_device *netdev)
{
	struct igb_adapter *adapter = netdev_priv(netdev);
	struct e1000_hw *hw = &adapter->hw;

	/* Do the reset outside of interrupt context */
	adapter->tx_timeout_count++;

	if (hw->mac.type == e1000_82580)
		hw->dev_spec._82575.global_device_reset = true;

	schedule_work(&adapter->reset_task);
	wr32(E1000_EICS,
	     (adapter->eims_enable_mask & ~adapter->eims_other));
}

static void igb_reset_task(struct work_struct *work)
{
	struct igb_adapter *adapter;
	adapter = container_of(work, struct igb_adapter, reset_task);

	igb_reinit_locked(adapter);
}

/**
 * igb_get_stats - Get System Network Statistics
 * @netdev: network interface device structure
 *
 * Returns the address of the device statistics structure.
 * The statistics are actually updated from the timer callback.
 **/
static struct net_device_stats *igb_get_stats(struct net_device *netdev)
{
	/* only return the current stats */
	return &netdev->stats;
}

/**
 * igb_change_mtu - Change the Maximum Transfer Unit
 * @netdev: network interface device structure
 * @new_mtu: new value for maximum frame size
 *
 * Returns 0 on success, negative on failure
 **/
static int igb_change_mtu(struct net_device *netdev, int new_mtu)
{
	struct igb_adapter *adapter = netdev_priv(netdev);
	struct pci_dev *pdev = adapter->pdev;
	int max_frame = new_mtu + ETH_HLEN + ETH_FCS_LEN;
	u32 rx_buffer_len, i;

	if ((new_mtu < 68) || (max_frame > MAX_JUMBO_FRAME_SIZE)) {
		dev_err(&pdev->dev, "Invalid MTU setting\n");
		return -EINVAL;
	}

	if (max_frame > MAX_STD_JUMBO_FRAME_SIZE) {
		dev_err(&pdev->dev, "MTU > 9216 not supported.\n");
		return -EINVAL;
	}

	while (test_and_set_bit(__IGB_RESETTING, &adapter->state))
		msleep(1);

	/* igb_down has a dependency on max_frame_size */
	adapter->max_frame_size = max_frame;

	/* NOTE: netdev_alloc_skb reserves 16 bytes, and typically NET_IP_ALIGN
	 * means we reserve 2 more, this pushes us to allocate from the next
	 * larger slab size.
	 * i.e. RXBUFFER_2048 --> size-4096 slab
	 */

	if (max_frame <= IGB_RXBUFFER_1024)
		rx_buffer_len = IGB_RXBUFFER_1024;
	else if (max_frame <= MAXIMUM_ETHERNET_VLAN_SIZE)
		rx_buffer_len = MAXIMUM_ETHERNET_VLAN_SIZE;
	else
		rx_buffer_len = IGB_RXBUFFER_128;

	if (netif_running(netdev))
		igb_down(adapter);

	dev_info(&pdev->dev, "changing MTU from %d to %d\n",
		 netdev->mtu, new_mtu);
	netdev->mtu = new_mtu;

	for (i = 0; i < adapter->num_rx_queues; i++)
		adapter->rx_ring[i].rx_buffer_len = rx_buffer_len;

	if (netif_running(netdev))
		igb_up(adapter);
	else
		igb_reset(adapter);

	clear_bit(__IGB_RESETTING, &adapter->state);

	return 0;
}

/**
 * igb_update_stats - Update the board statistics counters
 * @adapter: board private structure
 **/

void igb_update_stats(struct igb_adapter *adapter)
{
	struct net_device_stats *net_stats = igb_get_stats(adapter->netdev);
	struct e1000_hw *hw = &adapter->hw;
	struct pci_dev *pdev = adapter->pdev;
	u32 rnbc;
	u16 phy_tmp;
	int i;
	u64 bytes, packets;

#define PHY_IDLE_ERROR_COUNT_MASK 0x00FF

	/*
	 * Prevent stats update while adapter is being reset, or if the pci
	 * connection is down.
	 */
	if (adapter->link_speed == 0)
		return;
	if (pci_channel_offline(pdev))
		return;

	bytes = 0;
	packets = 0;
	for (i = 0; i < adapter->num_rx_queues; i++) {
		u32 rqdpc_tmp = rd32(E1000_RQDPC(i)) & 0x0FFF;
		adapter->rx_ring[i].rx_stats.drops += rqdpc_tmp;
		net_stats->rx_fifo_errors += rqdpc_tmp;
		bytes += adapter->rx_ring[i].rx_stats.bytes;
		packets += adapter->rx_ring[i].rx_stats.packets;
	}

	net_stats->rx_bytes = bytes;
	net_stats->rx_packets = packets;

	bytes = 0;
	packets = 0;
	for (i = 0; i < adapter->num_tx_queues; i++) {
		bytes += adapter->tx_ring[i].tx_stats.bytes;
		packets += adapter->tx_ring[i].tx_stats.packets;
	}
	net_stats->tx_bytes = bytes;
	net_stats->tx_packets = packets;

	/* read stats registers */
	adapter->stats.crcerrs += rd32(E1000_CRCERRS);
	adapter->stats.gprc += rd32(E1000_GPRC);
	adapter->stats.gorc += rd32(E1000_GORCL);
	rd32(E1000_GORCH); /* clear GORCL */
	adapter->stats.bprc += rd32(E1000_BPRC);
	adapter->stats.mprc += rd32(E1000_MPRC);
	adapter->stats.roc += rd32(E1000_ROC);

	adapter->stats.prc64 += rd32(E1000_PRC64);
	adapter->stats.prc127 += rd32(E1000_PRC127);
	adapter->stats.prc255 += rd32(E1000_PRC255);
	adapter->stats.prc511 += rd32(E1000_PRC511);
	adapter->stats.prc1023 += rd32(E1000_PRC1023);
	adapter->stats.prc1522 += rd32(E1000_PRC1522);
	adapter->stats.symerrs += rd32(E1000_SYMERRS);
	adapter->stats.sec += rd32(E1000_SEC);

	adapter->stats.mpc += rd32(E1000_MPC);
	adapter->stats.scc += rd32(E1000_SCC);
	adapter->stats.ecol += rd32(E1000_ECOL);
	adapter->stats.mcc += rd32(E1000_MCC);
	adapter->stats.latecol += rd32(E1000_LATECOL);
	adapter->stats.dc += rd32(E1000_DC);
	adapter->stats.rlec += rd32(E1000_RLEC);
	adapter->stats.xonrxc += rd32(E1000_XONRXC);
	adapter->stats.xontxc += rd32(E1000_XONTXC);
	adapter->stats.xoffrxc += rd32(E1000_XOFFRXC);
	adapter->stats.xofftxc += rd32(E1000_XOFFTXC);
	adapter->stats.fcruc += rd32(E1000_FCRUC);
	adapter->stats.gptc += rd32(E1000_GPTC);
	adapter->stats.gotc += rd32(E1000_GOTCL);
	rd32(E1000_GOTCH); /* clear GOTCL */
	rnbc = rd32(E1000_RNBC);
	adapter->stats.rnbc += rnbc;
	net_stats->rx_fifo_errors += rnbc;
	adapter->stats.ruc += rd32(E1000_RUC);
	adapter->stats.rfc += rd32(E1000_RFC);
	adapter->stats.rjc += rd32(E1000_RJC);
	adapter->stats.tor += rd32(E1000_TORH);
	adapter->stats.tot += rd32(E1000_TOTH);
	adapter->stats.tpr += rd32(E1000_TPR);

	adapter->stats.ptc64 += rd32(E1000_PTC64);
	adapter->stats.ptc127 += rd32(E1000_PTC127);
	adapter->stats.ptc255 += rd32(E1000_PTC255);
	adapter->stats.ptc511 += rd32(E1000_PTC511);
	adapter->stats.ptc1023 += rd32(E1000_PTC1023);
	adapter->stats.ptc1522 += rd32(E1000_PTC1522);

	adapter->stats.mptc += rd32(E1000_MPTC);
	adapter->stats.bptc += rd32(E1000_BPTC);

	/* used for adaptive IFS */
	hw->mac.tx_packet_delta = rd32(E1000_TPT);
	adapter->stats.tpt += hw->mac.tx_packet_delta;
	hw->mac.collision_delta = rd32(E1000_COLC);
	adapter->stats.colc += hw->mac.collision_delta;

	adapter->stats.algnerrc += rd32(E1000_ALGNERRC);
	adapter->stats.rxerrc += rd32(E1000_RXERRC);
	adapter->stats.tncrs += rd32(E1000_TNCRS);
	adapter->stats.tsctc += rd32(E1000_TSCTC);
	adapter->stats.tsctfc += rd32(E1000_TSCTFC);

	adapter->stats.iac += rd32(E1000_IAC);
	adapter->stats.icrxoc += rd32(E1000_ICRXOC);
	adapter->stats.icrxptc += rd32(E1000_ICRXPTC);
	adapter->stats.icrxatc += rd32(E1000_ICRXATC);
	adapter->stats.ictxptc += rd32(E1000_ICTXPTC);
	adapter->stats.ictxatc += rd32(E1000_ICTXATC);
	adapter->stats.ictxqec += rd32(E1000_ICTXQEC);
	adapter->stats.ictxqmtc += rd32(E1000_ICTXQMTC);
	adapter->stats.icrxdmtc += rd32(E1000_ICRXDMTC);

	/* Fill out the OS statistics structure */
	net_stats->multicast = adapter->stats.mprc;
	net_stats->collisions = adapter->stats.colc;

	/* Rx Errors */

	/* RLEC on some newer hardware can be incorrect so build
	 * our own version based on RUC and ROC */
	net_stats->rx_errors = adapter->stats.rxerrc +
		adapter->stats.crcerrs + adapter->stats.algnerrc +
		adapter->stats.ruc + adapter->stats.roc +
		adapter->stats.cexterr;
	net_stats->rx_length_errors = adapter->stats.ruc +
				      adapter->stats.roc;
	net_stats->rx_crc_errors = adapter->stats.crcerrs;
	net_stats->rx_frame_errors = adapter->stats.algnerrc;
	net_stats->rx_missed_errors = adapter->stats.mpc;

	/* Tx Errors */
	net_stats->tx_errors = adapter->stats.ecol +
			       adapter->stats.latecol;
	net_stats->tx_aborted_errors = adapter->stats.ecol;
	net_stats->tx_window_errors = adapter->stats.latecol;
	net_stats->tx_carrier_errors = adapter->stats.tncrs;

	/* Tx Dropped needs to be maintained elsewhere */

	/* Phy Stats */
	if (hw->phy.media_type == e1000_media_type_copper) {
		if ((adapter->link_speed == SPEED_1000) &&
		   (!igb_read_phy_reg(hw, PHY_1000T_STATUS, &phy_tmp))) {
			phy_tmp &= PHY_IDLE_ERROR_COUNT_MASK;
			adapter->phy_stats.idle_errors += phy_tmp;
		}
	}

	/* Management Stats */
	adapter->stats.mgptc += rd32(E1000_MGTPTC);
	adapter->stats.mgprc += rd32(E1000_MGTPRC);
	adapter->stats.mgpdc += rd32(E1000_MGTPDC);
}

static irqreturn_t igb_msix_other(int irq, void *data)
{
	struct igb_adapter *adapter = data;
	struct e1000_hw *hw = &adapter->hw;
	u32 icr = rd32(E1000_ICR);
	/* reading ICR causes bit 31 of EICR to be cleared */

	if (icr & E1000_ICR_DOUTSYNC) {
		/* HW is reporting DMA is out of sync */
		adapter->stats.doosync++;
	}

	/* Check for a mailbox event */
	if (icr & E1000_ICR_VMMB)
		igb_msg_task(adapter);

	if (icr & E1000_ICR_LSC) {
		hw->mac.get_link_status = 1;
		/* guard against interrupt when we're going down */
		if (!test_bit(__IGB_DOWN, &adapter->state))
			mod_timer(&adapter->watchdog_timer, jiffies + 1);
	}

	if (adapter->vfs_allocated_count)
		wr32(E1000_IMS, E1000_IMS_LSC |
				E1000_IMS_VMMB |
				E1000_IMS_DOUTSYNC);
	else
		wr32(E1000_IMS, E1000_IMS_LSC | E1000_IMS_DOUTSYNC);
	wr32(E1000_EIMS, adapter->eims_other);

	return IRQ_HANDLED;
}

static void igb_write_itr(struct igb_q_vector *q_vector)
{
	u32 itr_val = q_vector->itr_val & 0x7FFC;

	if (!q_vector->set_itr)
		return;

	if (!itr_val)
		itr_val = 0x4;

	if (q_vector->itr_shift)
		itr_val |= itr_val << q_vector->itr_shift;
	else
		itr_val |= 0x8000000;

	writel(itr_val, q_vector->itr_register);
	q_vector->set_itr = 0;
<<<<<<< HEAD
}

static irqreturn_t igb_msix_ring(int irq, void *data)
{
	struct igb_q_vector *q_vector = data;

	/* Write the ITR value calculated from the previous interrupt. */
	igb_write_itr(q_vector);

	napi_schedule(&q_vector->napi);

	return IRQ_HANDLED;
}

#ifdef CONFIG_IGB_DCA
static void igb_update_dca(struct igb_q_vector *q_vector)
{
	struct igb_adapter *adapter = q_vector->adapter;
	struct e1000_hw *hw = &adapter->hw;
	int cpu = get_cpu();

	if (q_vector->cpu == cpu)
		goto out_no_update;

=======
}

static irqreturn_t igb_msix_ring(int irq, void *data)
{
	struct igb_q_vector *q_vector = data;

	/* Write the ITR value calculated from the previous interrupt. */
	igb_write_itr(q_vector);

	napi_schedule(&q_vector->napi);

	return IRQ_HANDLED;
}

#ifdef CONFIG_IGB_DCA
static void igb_update_dca(struct igb_q_vector *q_vector)
{
	struct igb_adapter *adapter = q_vector->adapter;
	struct e1000_hw *hw = &adapter->hw;
	int cpu = get_cpu();

	if (q_vector->cpu == cpu)
		goto out_no_update;

>>>>>>> 2fbe74b9
	if (q_vector->tx_ring) {
		int q = q_vector->tx_ring->reg_idx;
		u32 dca_txctrl = rd32(E1000_DCA_TXCTRL(q));
		if (hw->mac.type == e1000_82575) {
			dca_txctrl &= ~E1000_DCA_TXCTRL_CPUID_MASK;
			dca_txctrl |= dca3_get_tag(&adapter->pdev->dev, cpu);
		} else {
			dca_txctrl &= ~E1000_DCA_TXCTRL_CPUID_MASK_82576;
			dca_txctrl |= dca3_get_tag(&adapter->pdev->dev, cpu) <<
			              E1000_DCA_TXCTRL_CPUID_SHIFT;
		}
		dca_txctrl |= E1000_DCA_TXCTRL_DESC_DCA_EN;
		wr32(E1000_DCA_TXCTRL(q), dca_txctrl);
	}
	if (q_vector->rx_ring) {
		int q = q_vector->rx_ring->reg_idx;
		u32 dca_rxctrl = rd32(E1000_DCA_RXCTRL(q));
		if (hw->mac.type == e1000_82575) {
			dca_rxctrl &= ~E1000_DCA_RXCTRL_CPUID_MASK;
			dca_rxctrl |= dca3_get_tag(&adapter->pdev->dev, cpu);
		} else {
			dca_rxctrl &= ~E1000_DCA_RXCTRL_CPUID_MASK_82576;
			dca_rxctrl |= dca3_get_tag(&adapter->pdev->dev, cpu) <<
			              E1000_DCA_RXCTRL_CPUID_SHIFT;
		}
		dca_rxctrl |= E1000_DCA_RXCTRL_DESC_DCA_EN;
		dca_rxctrl |= E1000_DCA_RXCTRL_HEAD_DCA_EN;
		dca_rxctrl |= E1000_DCA_RXCTRL_DATA_DCA_EN;
		wr32(E1000_DCA_RXCTRL(q), dca_rxctrl);
	}
	q_vector->cpu = cpu;
out_no_update:
	put_cpu();
}

static void igb_setup_dca(struct igb_adapter *adapter)
{
	struct e1000_hw *hw = &adapter->hw;
	int i;

	if (!(adapter->flags & IGB_FLAG_DCA_ENABLED))
		return;

	/* Always use CB2 mode, difference is masked in the CB driver. */
	wr32(E1000_DCA_CTRL, E1000_DCA_CTRL_DCA_MODE_CB2);

	for (i = 0; i < adapter->num_q_vectors; i++) {
		struct igb_q_vector *q_vector = adapter->q_vector[i];
		q_vector->cpu = -1;
		igb_update_dca(q_vector);
	}
}

static int __igb_notify_dca(struct device *dev, void *data)
{
	struct net_device *netdev = dev_get_drvdata(dev);
	struct igb_adapter *adapter = netdev_priv(netdev);
	struct pci_dev *pdev = adapter->pdev;
	struct e1000_hw *hw = &adapter->hw;
	unsigned long event = *(unsigned long *)data;

	switch (event) {
	case DCA_PROVIDER_ADD:
		/* if already enabled, don't do it again */
		if (adapter->flags & IGB_FLAG_DCA_ENABLED)
			break;
		if (dca_add_requester(dev) == 0) {
			adapter->flags |= IGB_FLAG_DCA_ENABLED;
			dev_info(&pdev->dev, "DCA enabled\n");
			igb_setup_dca(adapter);
			break;
		}
		/* Fall Through since DCA is disabled. */
	case DCA_PROVIDER_REMOVE:
		if (adapter->flags & IGB_FLAG_DCA_ENABLED) {
			/* without this a class_device is left
			 * hanging around in the sysfs model */
			dca_remove_requester(dev);
			dev_info(&pdev->dev, "DCA disabled\n");
			adapter->flags &= ~IGB_FLAG_DCA_ENABLED;
			wr32(E1000_DCA_CTRL, E1000_DCA_CTRL_DCA_MODE_DISABLE);
		}
		break;
	}

	return 0;
}

static int igb_notify_dca(struct notifier_block *nb, unsigned long event,
                          void *p)
{
	int ret_val;

	ret_val = driver_for_each_device(&igb_driver.driver, NULL, &event,
	                                 __igb_notify_dca);

	return ret_val ? NOTIFY_BAD : NOTIFY_DONE;
}
#endif /* CONFIG_IGB_DCA */

static void igb_ping_all_vfs(struct igb_adapter *adapter)
{
	struct e1000_hw *hw = &adapter->hw;
	u32 ping;
	int i;

	for (i = 0 ; i < adapter->vfs_allocated_count; i++) {
		ping = E1000_PF_CONTROL_MSG;
		if (adapter->vf_data[i].flags & IGB_VF_FLAG_CTS)
			ping |= E1000_VT_MSGTYPE_CTS;
		igb_write_mbx(hw, &ping, 1, i);
	}
}

static int igb_set_vf_promisc(struct igb_adapter *adapter, u32 *msgbuf, u32 vf)
{
	struct e1000_hw *hw = &adapter->hw;
	u32 vmolr = rd32(E1000_VMOLR(vf));
	struct vf_data_storage *vf_data = &adapter->vf_data[vf];

	vf_data->flags |= ~(IGB_VF_FLAG_UNI_PROMISC |
	                    IGB_VF_FLAG_MULTI_PROMISC);
	vmolr &= ~(E1000_VMOLR_ROPE | E1000_VMOLR_ROMPE | E1000_VMOLR_MPME);

	if (*msgbuf & E1000_VF_SET_PROMISC_MULTICAST) {
		vmolr |= E1000_VMOLR_MPME;
		*msgbuf &= ~E1000_VF_SET_PROMISC_MULTICAST;
	} else {
		/*
		 * if we have hashes and we are clearing a multicast promisc
		 * flag we need to write the hashes to the MTA as this step
		 * was previously skipped
		 */
		if (vf_data->num_vf_mc_hashes > 30) {
			vmolr |= E1000_VMOLR_MPME;
		} else if (vf_data->num_vf_mc_hashes) {
			int j;
			vmolr |= E1000_VMOLR_ROMPE;
			for (j = 0; j < vf_data->num_vf_mc_hashes; j++)
				igb_mta_set(hw, vf_data->vf_mc_hashes[j]);
		}
	}

	wr32(E1000_VMOLR(vf), vmolr);

	/* there are flags left unprocessed, likely not supported */
	if (*msgbuf & E1000_VT_MSGINFO_MASK)
		return -EINVAL;

	return 0;

}

static int igb_set_vf_multicasts(struct igb_adapter *adapter,
				  u32 *msgbuf, u32 vf)
{
	int n = (msgbuf[0] & E1000_VT_MSGINFO_MASK) >> E1000_VT_MSGINFO_SHIFT;
	u16 *hash_list = (u16 *)&msgbuf[1];
	struct vf_data_storage *vf_data = &adapter->vf_data[vf];
	int i;

	/* salt away the number of multicast addresses assigned
	 * to this VF for later use to restore when the PF multi cast
	 * list changes
	 */
	vf_data->num_vf_mc_hashes = n;

	/* only up to 30 hash values supported */
	if (n > 30)
		n = 30;

	/* store the hashes for later use */
	for (i = 0; i < n; i++)
		vf_data->vf_mc_hashes[i] = hash_list[i];

	/* Flush and reset the mta with the new values */
	igb_set_rx_mode(adapter->netdev);

	return 0;
}

static void igb_restore_vf_multicasts(struct igb_adapter *adapter)
{
	struct e1000_hw *hw = &adapter->hw;
	struct vf_data_storage *vf_data;
	int i, j;

	for (i = 0; i < adapter->vfs_allocated_count; i++) {
		u32 vmolr = rd32(E1000_VMOLR(i));
		vmolr &= ~(E1000_VMOLR_ROMPE | E1000_VMOLR_MPME);

		vf_data = &adapter->vf_data[i];

		if ((vf_data->num_vf_mc_hashes > 30) ||
		    (vf_data->flags & IGB_VF_FLAG_MULTI_PROMISC)) {
			vmolr |= E1000_VMOLR_MPME;
		} else if (vf_data->num_vf_mc_hashes) {
			vmolr |= E1000_VMOLR_ROMPE;
			for (j = 0; j < vf_data->num_vf_mc_hashes; j++)
				igb_mta_set(hw, vf_data->vf_mc_hashes[j]);
		}
		wr32(E1000_VMOLR(i), vmolr);
	}
}

static void igb_clear_vf_vfta(struct igb_adapter *adapter, u32 vf)
{
	struct e1000_hw *hw = &adapter->hw;
	u32 pool_mask, reg, vid;
	int i;

	pool_mask = 1 << (E1000_VLVF_POOLSEL_SHIFT + vf);

	/* Find the vlan filter for this id */
	for (i = 0; i < E1000_VLVF_ARRAY_SIZE; i++) {
		reg = rd32(E1000_VLVF(i));

		/* remove the vf from the pool */
		reg &= ~pool_mask;

		/* if pool is empty then remove entry from vfta */
		if (!(reg & E1000_VLVF_POOLSEL_MASK) &&
		    (reg & E1000_VLVF_VLANID_ENABLE)) {
			reg = 0;
			vid = reg & E1000_VLVF_VLANID_MASK;
			igb_vfta_set(hw, vid, false);
		}

		wr32(E1000_VLVF(i), reg);
	}

	adapter->vf_data[vf].vlans_enabled = 0;
}

static s32 igb_vlvf_set(struct igb_adapter *adapter, u32 vid, bool add, u32 vf)
{
	struct e1000_hw *hw = &adapter->hw;
	u32 reg, i;

	/* The vlvf table only exists on 82576 hardware and newer */
	if (hw->mac.type < e1000_82576)
		return -1;

	/* we only need to do this if VMDq is enabled */
	if (!adapter->vfs_allocated_count)
		return -1;

	/* Find the vlan filter for this id */
	for (i = 0; i < E1000_VLVF_ARRAY_SIZE; i++) {
		reg = rd32(E1000_VLVF(i));
		if ((reg & E1000_VLVF_VLANID_ENABLE) &&
		    vid == (reg & E1000_VLVF_VLANID_MASK))
			break;
	}

	if (add) {
		if (i == E1000_VLVF_ARRAY_SIZE) {
			/* Did not find a matching VLAN ID entry that was
			 * enabled.  Search for a free filter entry, i.e.
			 * one without the enable bit set
			 */
			for (i = 0; i < E1000_VLVF_ARRAY_SIZE; i++) {
				reg = rd32(E1000_VLVF(i));
				if (!(reg & E1000_VLVF_VLANID_ENABLE))
					break;
			}
		}
		if (i < E1000_VLVF_ARRAY_SIZE) {
			/* Found an enabled/available entry */
			reg |= 1 << (E1000_VLVF_POOLSEL_SHIFT + vf);

			/* if !enabled we need to set this up in vfta */
			if (!(reg & E1000_VLVF_VLANID_ENABLE)) {
				/* add VID to filter table */
				igb_vfta_set(hw, vid, true);
				reg |= E1000_VLVF_VLANID_ENABLE;
			}
			reg &= ~E1000_VLVF_VLANID_MASK;
			reg |= vid;
			wr32(E1000_VLVF(i), reg);

			/* do not modify RLPML for PF devices */
			if (vf >= adapter->vfs_allocated_count)
				return 0;

			if (!adapter->vf_data[vf].vlans_enabled) {
				u32 size;
				reg = rd32(E1000_VMOLR(vf));
				size = reg & E1000_VMOLR_RLPML_MASK;
				size += 4;
				reg &= ~E1000_VMOLR_RLPML_MASK;
				reg |= size;
				wr32(E1000_VMOLR(vf), reg);
			}

			adapter->vf_data[vf].vlans_enabled++;
			return 0;
		}
	} else {
		if (i < E1000_VLVF_ARRAY_SIZE) {
			/* remove vf from the pool */
			reg &= ~(1 << (E1000_VLVF_POOLSEL_SHIFT + vf));
			/* if pool is empty then remove entry from vfta */
			if (!(reg & E1000_VLVF_POOLSEL_MASK)) {
				reg = 0;
				igb_vfta_set(hw, vid, false);
			}
			wr32(E1000_VLVF(i), reg);

			/* do not modify RLPML for PF devices */
			if (vf >= adapter->vfs_allocated_count)
				return 0;

			adapter->vf_data[vf].vlans_enabled--;
			if (!adapter->vf_data[vf].vlans_enabled) {
				u32 size;
				reg = rd32(E1000_VMOLR(vf));
				size = reg & E1000_VMOLR_RLPML_MASK;
				size -= 4;
				reg &= ~E1000_VMOLR_RLPML_MASK;
				reg |= size;
				wr32(E1000_VMOLR(vf), reg);
			}
			return 0;
		}
	}
	return -1;
}

static int igb_set_vf_vlan(struct igb_adapter *adapter, u32 *msgbuf, u32 vf)
{
	int add = (msgbuf[0] & E1000_VT_MSGINFO_MASK) >> E1000_VT_MSGINFO_SHIFT;
	int vid = (msgbuf[1] & E1000_VLVF_VLANID_MASK);

	return igb_vlvf_set(adapter, vid, add, vf);
}

static inline void igb_vf_reset(struct igb_adapter *adapter, u32 vf)
{
	/* clear all flags */
	adapter->vf_data[vf].flags = 0;
	adapter->vf_data[vf].last_nack = jiffies;

	/* reset offloads to defaults */
	igb_set_vmolr(adapter, vf);

	/* reset vlans for device */
	igb_clear_vf_vfta(adapter, vf);

	/* reset multicast table array for vf */
	adapter->vf_data[vf].num_vf_mc_hashes = 0;

	/* Flush and reset the mta with the new values */
	igb_set_rx_mode(adapter->netdev);
}

static void igb_vf_reset_event(struct igb_adapter *adapter, u32 vf)
{
	unsigned char *vf_mac = adapter->vf_data[vf].vf_mac_addresses;

	/* generate a new mac address as we were hotplug removed/added */
	random_ether_addr(vf_mac);

	/* process remaining reset events */
	igb_vf_reset(adapter, vf);
}

static void igb_vf_reset_msg(struct igb_adapter *adapter, u32 vf)
{
	struct e1000_hw *hw = &adapter->hw;
	unsigned char *vf_mac = adapter->vf_data[vf].vf_mac_addresses;
	int rar_entry = hw->mac.rar_entry_count - (vf + 1);
	u32 reg, msgbuf[3];
	u8 *addr = (u8 *)(&msgbuf[1]);

	/* process all the same items cleared in a function level reset */
	igb_vf_reset(adapter, vf);

	/* set vf mac address */
	igb_rar_set_qsel(adapter, vf_mac, rar_entry, vf);

	/* enable transmit and receive for vf */
	reg = rd32(E1000_VFTE);
	wr32(E1000_VFTE, reg | (1 << vf));
	reg = rd32(E1000_VFRE);
	wr32(E1000_VFRE, reg | (1 << vf));

	adapter->vf_data[vf].flags = IGB_VF_FLAG_CTS;

	/* reply to reset with ack and vf mac address */
	msgbuf[0] = E1000_VF_RESET | E1000_VT_MSGTYPE_ACK;
	memcpy(addr, vf_mac, 6);
	igb_write_mbx(hw, msgbuf, 3, vf);
}

static int igb_set_vf_mac_addr(struct igb_adapter *adapter, u32 *msg, int vf)
{
	unsigned char *addr = (char *)&msg[1];
	int err = -1;

	if (is_valid_ether_addr(addr))
		err = igb_set_vf_mac(adapter, vf, addr);

	return err;
}

static void igb_rcv_ack_from_vf(struct igb_adapter *adapter, u32 vf)
{
	struct e1000_hw *hw = &adapter->hw;
	struct vf_data_storage *vf_data = &adapter->vf_data[vf];
	u32 msg = E1000_VT_MSGTYPE_NACK;

	/* if device isn't clear to send it shouldn't be reading either */
	if (!(vf_data->flags & IGB_VF_FLAG_CTS) &&
	    time_after(jiffies, vf_data->last_nack + (2 * HZ))) {
		igb_write_mbx(hw, &msg, 1, vf);
		vf_data->last_nack = jiffies;
	}
}

static void igb_rcv_msg_from_vf(struct igb_adapter *adapter, u32 vf)
{
	struct pci_dev *pdev = adapter->pdev;
	u32 msgbuf[E1000_VFMAILBOX_SIZE];
	struct e1000_hw *hw = &adapter->hw;
	struct vf_data_storage *vf_data = &adapter->vf_data[vf];
	s32 retval;

	retval = igb_read_mbx(hw, msgbuf, E1000_VFMAILBOX_SIZE, vf);

<<<<<<< HEAD
	if (retval)
		dev_err(&pdev->dev, "Error receiving message from VF\n");
=======
	if (retval) {
		/* if receive failed revoke VF CTS stats and restart init */
		dev_err(&pdev->dev, "Error receiving message from VF\n");
		vf_data->flags &= ~IGB_VF_FLAG_CTS;
		if (!time_after(jiffies, vf_data->last_nack + (2 * HZ)))
			return;
		goto out;
	}
>>>>>>> 2fbe74b9

	/* this is a message we already processed, do nothing */
	if (msgbuf[0] & (E1000_VT_MSGTYPE_ACK | E1000_VT_MSGTYPE_NACK))
		return;

	/*
	 * until the vf completes a reset it should not be
	 * allowed to start any configuration.
	 */

	if (msgbuf[0] == E1000_VF_RESET) {
		igb_vf_reset_msg(adapter, vf);
		return;
	}

	if (!(vf_data->flags & IGB_VF_FLAG_CTS)) {
<<<<<<< HEAD
		msgbuf[0] = E1000_VT_MSGTYPE_NACK;
		if (time_after(jiffies, vf_data->last_nack + (2 * HZ))) {
			igb_write_mbx(hw, msgbuf, 1, vf);
			vf_data->last_nack = jiffies;
		}
		return;
=======
		if (!time_after(jiffies, vf_data->last_nack + (2 * HZ)))
			return;
		retval = -1;
		goto out;
>>>>>>> 2fbe74b9
	}

	switch ((msgbuf[0] & 0xFFFF)) {
	case E1000_VF_SET_MAC_ADDR:
		retval = igb_set_vf_mac_addr(adapter, msgbuf, vf);
		break;
	case E1000_VF_SET_PROMISC:
		retval = igb_set_vf_promisc(adapter, msgbuf, vf);
		break;
	case E1000_VF_SET_MULTICAST:
		retval = igb_set_vf_multicasts(adapter, msgbuf, vf);
		break;
	case E1000_VF_SET_LPE:
		retval = igb_set_vf_rlpml(adapter, msgbuf[1], vf);
		break;
	case E1000_VF_SET_VLAN:
		retval = igb_set_vf_vlan(adapter, msgbuf, vf);
		break;
	default:
		dev_err(&pdev->dev, "Unhandled Msg %08x\n", msgbuf[0]);
		retval = -1;
		break;
	}

	msgbuf[0] |= E1000_VT_MSGTYPE_CTS;
out:
	/* notify the VF of the results of what it sent us */
	if (retval)
		msgbuf[0] |= E1000_VT_MSGTYPE_NACK;
	else
		msgbuf[0] |= E1000_VT_MSGTYPE_ACK;

	igb_write_mbx(hw, msgbuf, 1, vf);
}

static void igb_msg_task(struct igb_adapter *adapter)
{
	struct e1000_hw *hw = &adapter->hw;
	u32 vf;

	for (vf = 0; vf < adapter->vfs_allocated_count; vf++) {
		/* process any reset requests */
		if (!igb_check_for_rst(hw, vf))
			igb_vf_reset_event(adapter, vf);

		/* process any messages pending */
		if (!igb_check_for_msg(hw, vf))
			igb_rcv_msg_from_vf(adapter, vf);

		/* process any acks */
		if (!igb_check_for_ack(hw, vf))
			igb_rcv_ack_from_vf(adapter, vf);
	}
}

/**
 *  igb_set_uta - Set unicast filter table address
 *  @adapter: board private structure
 *
 *  The unicast table address is a register array of 32-bit registers.
 *  The table is meant to be used in a way similar to how the MTA is used
 *  however due to certain limitations in the hardware it is necessary to
 *  set all the hash bits to 1 and use the VMOLR ROPE bit as a promiscous
 *  enable bit to allow vlan tag stripping when promiscous mode is enabled
 **/
static void igb_set_uta(struct igb_adapter *adapter)
{
	struct e1000_hw *hw = &adapter->hw;
	int i;

	/* The UTA table only exists on 82576 hardware and newer */
	if (hw->mac.type < e1000_82576)
		return;

	/* we only need to do this if VMDq is enabled */
	if (!adapter->vfs_allocated_count)
		return;

	for (i = 0; i < hw->mac.uta_reg_count; i++)
		array_wr32(E1000_UTA, i, ~0);
}

/**
 * igb_intr_msi - Interrupt Handler
 * @irq: interrupt number
 * @data: pointer to a network interface device structure
 **/
static irqreturn_t igb_intr_msi(int irq, void *data)
{
	struct igb_adapter *adapter = data;
	struct igb_q_vector *q_vector = adapter->q_vector[0];
	struct e1000_hw *hw = &adapter->hw;
	/* read ICR disables interrupts using IAM */
	u32 icr = rd32(E1000_ICR);

	igb_write_itr(q_vector);

	if (icr & E1000_ICR_DOUTSYNC) {
		/* HW is reporting DMA is out of sync */
		adapter->stats.doosync++;
	}

	if (icr & (E1000_ICR_RXSEQ | E1000_ICR_LSC)) {
		hw->mac.get_link_status = 1;
		if (!test_bit(__IGB_DOWN, &adapter->state))
			mod_timer(&adapter->watchdog_timer, jiffies + 1);
	}

	napi_schedule(&q_vector->napi);

	return IRQ_HANDLED;
}

/**
 * igb_intr - Legacy Interrupt Handler
 * @irq: interrupt number
 * @data: pointer to a network interface device structure
 **/
static irqreturn_t igb_intr(int irq, void *data)
{
	struct igb_adapter *adapter = data;
	struct igb_q_vector *q_vector = adapter->q_vector[0];
	struct e1000_hw *hw = &adapter->hw;
	/* Interrupt Auto-Mask...upon reading ICR, interrupts are masked.  No
	 * need for the IMC write */
	u32 icr = rd32(E1000_ICR);
	if (!icr)
		return IRQ_NONE;  /* Not our interrupt */

	igb_write_itr(q_vector);

	/* IMS will not auto-mask if INT_ASSERTED is not set, and if it is
	 * not set, then the adapter didn't send an interrupt */
	if (!(icr & E1000_ICR_INT_ASSERTED))
		return IRQ_NONE;

	if (icr & E1000_ICR_DOUTSYNC) {
		/* HW is reporting DMA is out of sync */
		adapter->stats.doosync++;
	}

	if (icr & (E1000_ICR_RXSEQ | E1000_ICR_LSC)) {
		hw->mac.get_link_status = 1;
		/* guard against interrupt when we're going down */
		if (!test_bit(__IGB_DOWN, &adapter->state))
			mod_timer(&adapter->watchdog_timer, jiffies + 1);
	}

	napi_schedule(&q_vector->napi);

	return IRQ_HANDLED;
}

static inline void igb_ring_irq_enable(struct igb_q_vector *q_vector)
{
	struct igb_adapter *adapter = q_vector->adapter;
	struct e1000_hw *hw = &adapter->hw;

	if ((q_vector->rx_ring && (adapter->rx_itr_setting & 3)) ||
	    (!q_vector->rx_ring && (adapter->tx_itr_setting & 3))) {
		if (!adapter->msix_entries)
			igb_set_itr(adapter);
		else
			igb_update_ring_itr(q_vector);
	}

	if (!test_bit(__IGB_DOWN, &adapter->state)) {
		if (adapter->msix_entries)
			wr32(E1000_EIMS, q_vector->eims_value);
		else
			igb_irq_enable(adapter);
	}
}

/**
 * igb_poll - NAPI Rx polling callback
 * @napi: napi polling structure
 * @budget: count of how many packets we should handle
 **/
static int igb_poll(struct napi_struct *napi, int budget)
{
	struct igb_q_vector *q_vector = container_of(napi,
	                                             struct igb_q_vector,
	                                             napi);
	int tx_clean_complete = 1, work_done = 0;

#ifdef CONFIG_IGB_DCA
	if (q_vector->adapter->flags & IGB_FLAG_DCA_ENABLED)
		igb_update_dca(q_vector);
#endif
	if (q_vector->tx_ring)
		tx_clean_complete = igb_clean_tx_irq(q_vector);

	if (q_vector->rx_ring)
		igb_clean_rx_irq_adv(q_vector, &work_done, budget);

	if (!tx_clean_complete)
		work_done = budget;

	/* If not enough Rx work done, exit the polling mode */
	if (work_done < budget) {
		napi_complete(napi);
		igb_ring_irq_enable(q_vector);
	}

	return work_done;
}

/**
 * igb_systim_to_hwtstamp - convert system time value to hw timestamp
 * @adapter: board private structure
 * @shhwtstamps: timestamp structure to update
 * @regval: unsigned 64bit system time value.
 *
 * We need to convert the system time value stored in the RX/TXSTMP registers
 * into a hwtstamp which can be used by the upper level timestamping functions
 */
static void igb_systim_to_hwtstamp(struct igb_adapter *adapter,
                                   struct skb_shared_hwtstamps *shhwtstamps,
                                   u64 regval)
{
	u64 ns;

	/*
	 * The 82580 starts with 1ns at bit 0 in RX/TXSTMPL, shift this up to
	 * 24 to match clock shift we setup earlier.
	 */
	if (adapter->hw.mac.type == e1000_82580)
		regval <<= IGB_82580_TSYNC_SHIFT;

	ns = timecounter_cyc2time(&adapter->clock, regval);
	timecompare_update(&adapter->compare, ns);
	memset(shhwtstamps, 0, sizeof(struct skb_shared_hwtstamps));
	shhwtstamps->hwtstamp = ns_to_ktime(ns);
	shhwtstamps->syststamp = timecompare_transform(&adapter->compare, ns);
}

/**
 * igb_tx_hwtstamp - utility function which checks for TX time stamp
 * @q_vector: pointer to q_vector containing needed info
 * @skb: packet that was just sent
 *
 * If we were asked to do hardware stamping and such a time stamp is
 * available, then it must have been for this skb here because we only
 * allow only one such packet into the queue.
 */
static void igb_tx_hwtstamp(struct igb_q_vector *q_vector, struct sk_buff *skb)
{
	struct igb_adapter *adapter = q_vector->adapter;
	union skb_shared_tx *shtx = skb_tx(skb);
	struct e1000_hw *hw = &adapter->hw;
	struct skb_shared_hwtstamps shhwtstamps;
	u64 regval;

	/* if skb does not support hw timestamp or TX stamp not valid exit */
	if (likely(!shtx->hardware) ||
	    !(rd32(E1000_TSYNCTXCTL) & E1000_TSYNCTXCTL_VALID))
		return;

	regval = rd32(E1000_TXSTMPL);
	regval |= (u64)rd32(E1000_TXSTMPH) << 32;

	igb_systim_to_hwtstamp(adapter, &shhwtstamps, regval);
	skb_tstamp_tx(skb, &shhwtstamps);
}

/**
 * igb_clean_tx_irq - Reclaim resources after transmit completes
 * @q_vector: pointer to q_vector containing needed info
 * returns true if ring is completely cleaned
 **/
static bool igb_clean_tx_irq(struct igb_q_vector *q_vector)
{
	struct igb_adapter *adapter = q_vector->adapter;
	struct igb_ring *tx_ring = q_vector->tx_ring;
	struct net_device *netdev = tx_ring->netdev;
	struct e1000_hw *hw = &adapter->hw;
	struct igb_buffer *buffer_info;
	struct sk_buff *skb;
	union e1000_adv_tx_desc *tx_desc, *eop_desc;
	unsigned int total_bytes = 0, total_packets = 0;
	unsigned int i, eop, count = 0;
	bool cleaned = false;

	i = tx_ring->next_to_clean;
	eop = tx_ring->buffer_info[i].next_to_watch;
	eop_desc = E1000_TX_DESC_ADV(*tx_ring, eop);

	while ((eop_desc->wb.status & cpu_to_le32(E1000_TXD_STAT_DD)) &&
	       (count < tx_ring->count)) {
		for (cleaned = false; !cleaned; count++) {
			tx_desc = E1000_TX_DESC_ADV(*tx_ring, i);
			buffer_info = &tx_ring->buffer_info[i];
			cleaned = (i == eop);
			skb = buffer_info->skb;

			if (skb) {
				unsigned int segs, bytecount;
				/* gso_segs is currently only valid for tcp */
				segs = skb_shinfo(skb)->gso_segs ?: 1;
				/* multiply data chunks by size of headers */
				bytecount = ((segs - 1) * skb_headlen(skb)) +
					    skb->len;
				total_packets += segs;
				total_bytes += bytecount;

				igb_tx_hwtstamp(q_vector, skb);
			}

			igb_unmap_and_free_tx_resource(tx_ring, buffer_info);
			tx_desc->wb.status = 0;

			i++;
			if (i == tx_ring->count)
				i = 0;
		}
		eop = tx_ring->buffer_info[i].next_to_watch;
		eop_desc = E1000_TX_DESC_ADV(*tx_ring, eop);
	}

	tx_ring->next_to_clean = i;

	if (unlikely(count &&
		     netif_carrier_ok(netdev) &&
		     igb_desc_unused(tx_ring) >= IGB_TX_QUEUE_WAKE)) {
		/* Make sure that anybody stopping the queue after this
		 * sees the new next_to_clean.
		 */
		smp_mb();
		if (__netif_subqueue_stopped(netdev, tx_ring->queue_index) &&
		    !(test_bit(__IGB_DOWN, &adapter->state))) {
			netif_wake_subqueue(netdev, tx_ring->queue_index);
			tx_ring->tx_stats.restart_queue++;
		}
	}

	if (tx_ring->detect_tx_hung) {
		/* Detect a transmit hang in hardware, this serializes the
		 * check with the clearing of time_stamp and movement of i */
		tx_ring->detect_tx_hung = false;
		if (tx_ring->buffer_info[i].time_stamp &&
		    time_after(jiffies, tx_ring->buffer_info[i].time_stamp +
			       (adapter->tx_timeout_factor * HZ)) &&
		    !(rd32(E1000_STATUS) & E1000_STATUS_TXOFF)) {

			/* detected Tx unit hang */
			dev_err(&tx_ring->pdev->dev,
				"Detected Tx Unit Hang\n"
				"  Tx Queue             <%d>\n"
				"  TDH                  <%x>\n"
				"  TDT                  <%x>\n"
				"  next_to_use          <%x>\n"
				"  next_to_clean        <%x>\n"
				"buffer_info[next_to_clean]\n"
				"  time_stamp           <%lx>\n"
				"  next_to_watch        <%x>\n"
				"  jiffies              <%lx>\n"
				"  desc.status          <%x>\n",
				tx_ring->queue_index,
				readl(tx_ring->head),
				readl(tx_ring->tail),
				tx_ring->next_to_use,
				tx_ring->next_to_clean,
				tx_ring->buffer_info[eop].time_stamp,
				eop,
				jiffies,
				eop_desc->wb.status);
			netif_stop_subqueue(netdev, tx_ring->queue_index);
		}
	}
	tx_ring->total_bytes += total_bytes;
	tx_ring->total_packets += total_packets;
	tx_ring->tx_stats.bytes += total_bytes;
	tx_ring->tx_stats.packets += total_packets;
	return (count < tx_ring->count);
}

/**
 * igb_receive_skb - helper function to handle rx indications
 * @q_vector: structure containing interrupt and ring information
 * @skb: packet to send up
 * @vlan_tag: vlan tag for packet
 **/
static void igb_receive_skb(struct igb_q_vector *q_vector,
                            struct sk_buff *skb,
                            u16 vlan_tag)
{
	struct igb_adapter *adapter = q_vector->adapter;

	if (vlan_tag)
		vlan_gro_receive(&q_vector->napi, adapter->vlgrp,
		                 vlan_tag, skb);
	else
		napi_gro_receive(&q_vector->napi, skb);
}

static inline void igb_rx_checksum_adv(struct igb_ring *ring,
				       u32 status_err, struct sk_buff *skb)
{
	skb->ip_summed = CHECKSUM_NONE;

	/* Ignore Checksum bit is set or checksum is disabled through ethtool */
	if (!(ring->flags & IGB_RING_FLAG_RX_CSUM) ||
	     (status_err & E1000_RXD_STAT_IXSM))
		return;

	/* TCP/UDP checksum error bit is set */
	if (status_err &
	    (E1000_RXDEXT_STATERR_TCPE | E1000_RXDEXT_STATERR_IPE)) {
		/*
		 * work around errata with sctp packets where the TCPE aka
		 * L4E bit is set incorrectly on 64 byte (60 byte w/o crc)
		 * packets, (aka let the stack check the crc32c)
		 */
		if ((skb->len == 60) &&
		    (ring->flags & IGB_RING_FLAG_RX_SCTP_CSUM))
			ring->rx_stats.csum_err++;

		/* let the stack verify checksum errors */
		return;
	}
	/* It must be a TCP or UDP packet with a valid checksum */
	if (status_err & (E1000_RXD_STAT_TCPCS | E1000_RXD_STAT_UDPCS))
		skb->ip_summed = CHECKSUM_UNNECESSARY;

	dev_dbg(&ring->pdev->dev, "cksum success: bits %08X\n", status_err);
}

static inline void igb_rx_hwtstamp(struct igb_q_vector *q_vector, u32 staterr,
                                   struct sk_buff *skb)
{
	struct igb_adapter *adapter = q_vector->adapter;
	struct e1000_hw *hw = &adapter->hw;
	u64 regval;

	/*
	 * If this bit is set, then the RX registers contain the time stamp. No
	 * other packet will be time stamped until we read these registers, so
	 * read the registers to make them available again. Because only one
	 * packet can be time stamped at a time, we know that the register
	 * values must belong to this one here and therefore we don't need to
	 * compare any of the additional attributes stored for it.
	 *
	 * If nothing went wrong, then it should have a skb_shared_tx that we
	 * can turn into a skb_shared_hwtstamps.
	 */
	if (likely(!(staterr & E1000_RXDADV_STAT_TS)))
		return;
	if (!(rd32(E1000_TSYNCRXCTL) & E1000_TSYNCRXCTL_VALID))
		return;

	regval = rd32(E1000_RXSTMPL);
	regval |= (u64)rd32(E1000_RXSTMPH) << 32;

	igb_systim_to_hwtstamp(adapter, skb_hwtstamps(skb), regval);
}
static inline u16 igb_get_hlen(struct igb_ring *rx_ring,
                               union e1000_adv_rx_desc *rx_desc)
{
	/* HW will not DMA in data larger than the given buffer, even if it
	 * parses the (NFS, of course) header to be larger.  In that case, it
	 * fills the header buffer and spills the rest into the page.
	 */
	u16 hlen = (le16_to_cpu(rx_desc->wb.lower.lo_dword.hdr_info) &
	           E1000_RXDADV_HDRBUFLEN_MASK) >> E1000_RXDADV_HDRBUFLEN_SHIFT;
	if (hlen > rx_ring->rx_buffer_len)
		hlen = rx_ring->rx_buffer_len;
	return hlen;
}

static bool igb_clean_rx_irq_adv(struct igb_q_vector *q_vector,
                                 int *work_done, int budget)
{
	struct igb_ring *rx_ring = q_vector->rx_ring;
	struct net_device *netdev = rx_ring->netdev;
	struct pci_dev *pdev = rx_ring->pdev;
	union e1000_adv_rx_desc *rx_desc , *next_rxd;
	struct igb_buffer *buffer_info , *next_buffer;
	struct sk_buff *skb;
	bool cleaned = false;
	int cleaned_count = 0;
	int current_node = numa_node_id();
	unsigned int total_bytes = 0, total_packets = 0;
	unsigned int i;
	u32 staterr;
	u16 length;
	u16 vlan_tag;

	i = rx_ring->next_to_clean;
	buffer_info = &rx_ring->buffer_info[i];
	rx_desc = E1000_RX_DESC_ADV(*rx_ring, i);
	staterr = le32_to_cpu(rx_desc->wb.upper.status_error);

	while (staterr & E1000_RXD_STAT_DD) {
		if (*work_done >= budget)
			break;
		(*work_done)++;

		skb = buffer_info->skb;
		prefetch(skb->data - NET_IP_ALIGN);
		buffer_info->skb = NULL;

		i++;
		if (i == rx_ring->count)
			i = 0;

		next_rxd = E1000_RX_DESC_ADV(*rx_ring, i);
		prefetch(next_rxd);
		next_buffer = &rx_ring->buffer_info[i];

		length = le16_to_cpu(rx_desc->wb.upper.length);
		cleaned = true;
		cleaned_count++;

		if (buffer_info->dma) {
			pci_unmap_single(pdev, buffer_info->dma,
					 rx_ring->rx_buffer_len,
					 PCI_DMA_FROMDEVICE);
			buffer_info->dma = 0;
			if (rx_ring->rx_buffer_len >= IGB_RXBUFFER_1024) {
				skb_put(skb, length);
				goto send_up;
			}
			skb_put(skb, igb_get_hlen(rx_ring, rx_desc));
		}

		if (length) {
			pci_unmap_page(pdev, buffer_info->page_dma,
				       PAGE_SIZE / 2, PCI_DMA_FROMDEVICE);
			buffer_info->page_dma = 0;

			skb_fill_page_desc(skb, skb_shinfo(skb)->nr_frags++,
						buffer_info->page,
						buffer_info->page_offset,
						length);

			if ((page_count(buffer_info->page) != 1) ||
			    (page_to_nid(buffer_info->page) != current_node))
				buffer_info->page = NULL;
			else
				get_page(buffer_info->page);

			skb->len += length;
			skb->data_len += length;
			skb->truesize += length;
		}

		if (!(staterr & E1000_RXD_STAT_EOP)) {
			buffer_info->skb = next_buffer->skb;
			buffer_info->dma = next_buffer->dma;
			next_buffer->skb = skb;
			next_buffer->dma = 0;
			goto next_desc;
		}
send_up:
		if (staterr & E1000_RXDEXT_ERR_FRAME_ERR_MASK) {
			dev_kfree_skb_irq(skb);
			goto next_desc;
		}

		igb_rx_hwtstamp(q_vector, staterr, skb);
		total_bytes += skb->len;
		total_packets++;

		igb_rx_checksum_adv(rx_ring, staterr, skb);

		skb->protocol = eth_type_trans(skb, netdev);
		skb_record_rx_queue(skb, rx_ring->queue_index);

		vlan_tag = ((staterr & E1000_RXD_STAT_VP) ?
		            le16_to_cpu(rx_desc->wb.upper.vlan) : 0);

		igb_receive_skb(q_vector, skb, vlan_tag);

next_desc:
		rx_desc->wb.upper.status_error = 0;

		/* return some buffers to hardware, one at a time is too slow */
		if (cleaned_count >= IGB_RX_BUFFER_WRITE) {
			igb_alloc_rx_buffers_adv(rx_ring, cleaned_count);
			cleaned_count = 0;
		}

		/* use prefetched values */
		rx_desc = next_rxd;
		buffer_info = next_buffer;
		staterr = le32_to_cpu(rx_desc->wb.upper.status_error);
	}

	rx_ring->next_to_clean = i;
	cleaned_count = igb_desc_unused(rx_ring);

	if (cleaned_count)
		igb_alloc_rx_buffers_adv(rx_ring, cleaned_count);

	rx_ring->total_packets += total_packets;
	rx_ring->total_bytes += total_bytes;
	rx_ring->rx_stats.packets += total_packets;
	rx_ring->rx_stats.bytes += total_bytes;
	return cleaned;
}

/**
 * igb_alloc_rx_buffers_adv - Replace used receive buffers; packet split
 * @adapter: address of board private structure
 **/
void igb_alloc_rx_buffers_adv(struct igb_ring *rx_ring, int cleaned_count)
{
	struct net_device *netdev = rx_ring->netdev;
	union e1000_adv_rx_desc *rx_desc;
	struct igb_buffer *buffer_info;
	struct sk_buff *skb;
	unsigned int i;
	int bufsz;

	i = rx_ring->next_to_use;
	buffer_info = &rx_ring->buffer_info[i];

	bufsz = rx_ring->rx_buffer_len;

	while (cleaned_count--) {
		rx_desc = E1000_RX_DESC_ADV(*rx_ring, i);

		if ((bufsz < IGB_RXBUFFER_1024) && !buffer_info->page_dma) {
			if (!buffer_info->page) {
				buffer_info->page = netdev_alloc_page(netdev);
				if (!buffer_info->page) {
					rx_ring->rx_stats.alloc_failed++;
					goto no_buffers;
				}
				buffer_info->page_offset = 0;
			} else {
				buffer_info->page_offset ^= PAGE_SIZE / 2;
			}
			buffer_info->page_dma =
				pci_map_page(rx_ring->pdev, buffer_info->page,
					     buffer_info->page_offset,
					     PAGE_SIZE / 2,
					     PCI_DMA_FROMDEVICE);
			if (pci_dma_mapping_error(rx_ring->pdev,
			                          buffer_info->page_dma)) {
				buffer_info->page_dma = 0;
				rx_ring->rx_stats.alloc_failed++;
				goto no_buffers;
			}
		}

		skb = buffer_info->skb;
		if (!skb) {
			skb = netdev_alloc_skb_ip_align(netdev, bufsz);
			if (!skb) {
				rx_ring->rx_stats.alloc_failed++;
				goto no_buffers;
			}

			buffer_info->skb = skb;
		}
		if (!buffer_info->dma) {
			buffer_info->dma = pci_map_single(rx_ring->pdev,
			                                  skb->data,
							  bufsz,
							  PCI_DMA_FROMDEVICE);
			if (pci_dma_mapping_error(rx_ring->pdev,
			                          buffer_info->dma)) {
				buffer_info->dma = 0;
				rx_ring->rx_stats.alloc_failed++;
				goto no_buffers;
			}
		}
		/* Refresh the desc even if buffer_addrs didn't change because
		 * each write-back erases this info. */
		if (bufsz < IGB_RXBUFFER_1024) {
			rx_desc->read.pkt_addr =
			     cpu_to_le64(buffer_info->page_dma);
			rx_desc->read.hdr_addr = cpu_to_le64(buffer_info->dma);
		} else {
			rx_desc->read.pkt_addr = cpu_to_le64(buffer_info->dma);
			rx_desc->read.hdr_addr = 0;
		}

		i++;
		if (i == rx_ring->count)
			i = 0;
		buffer_info = &rx_ring->buffer_info[i];
	}

no_buffers:
	if (rx_ring->next_to_use != i) {
		rx_ring->next_to_use = i;
		if (i == 0)
			i = (rx_ring->count - 1);
		else
			i--;

		/* Force memory writes to complete before letting h/w
		 * know there are new descriptors to fetch.  (Only
		 * applicable for weak-ordered memory model archs,
		 * such as IA-64). */
		wmb();
		writel(i, rx_ring->tail);
	}
}

/**
 * igb_mii_ioctl -
 * @netdev:
 * @ifreq:
 * @cmd:
 **/
static int igb_mii_ioctl(struct net_device *netdev, struct ifreq *ifr, int cmd)
{
	struct igb_adapter *adapter = netdev_priv(netdev);
	struct mii_ioctl_data *data = if_mii(ifr);

	if (adapter->hw.phy.media_type != e1000_media_type_copper)
		return -EOPNOTSUPP;

	switch (cmd) {
	case SIOCGMIIPHY:
		data->phy_id = adapter->hw.phy.addr;
		break;
	case SIOCGMIIREG:
		if (igb_read_phy_reg(&adapter->hw, data->reg_num & 0x1F,
		                     &data->val_out))
			return -EIO;
		break;
	case SIOCSMIIREG:
	default:
		return -EOPNOTSUPP;
	}
	return 0;
}

/**
 * igb_hwtstamp_ioctl - control hardware time stamping
 * @netdev:
 * @ifreq:
 * @cmd:
 *
 * Outgoing time stamping can be enabled and disabled. Play nice and
 * disable it when requested, although it shouldn't case any overhead
 * when no packet needs it. At most one packet in the queue may be
 * marked for time stamping, otherwise it would be impossible to tell
 * for sure to which packet the hardware time stamp belongs.
 *
 * Incoming time stamping has to be configured via the hardware
 * filters. Not all combinations are supported, in particular event
 * type has to be specified. Matching the kind of event packet is
 * not supported, with the exception of "all V2 events regardless of
 * level 2 or 4".
 *
 **/
static int igb_hwtstamp_ioctl(struct net_device *netdev,
			      struct ifreq *ifr, int cmd)
{
	struct igb_adapter *adapter = netdev_priv(netdev);
	struct e1000_hw *hw = &adapter->hw;
	struct hwtstamp_config config;
	u32 tsync_tx_ctl = E1000_TSYNCTXCTL_ENABLED;
	u32 tsync_rx_ctl = E1000_TSYNCRXCTL_ENABLED;
	u32 tsync_rx_cfg = 0;
	bool is_l4 = false;
	bool is_l2 = false;
	u32 regval;

	if (copy_from_user(&config, ifr->ifr_data, sizeof(config)))
		return -EFAULT;

	/* reserved for future extensions */
	if (config.flags)
		return -EINVAL;

	switch (config.tx_type) {
	case HWTSTAMP_TX_OFF:
		tsync_tx_ctl = 0;
	case HWTSTAMP_TX_ON:
		break;
	default:
		return -ERANGE;
	}

	switch (config.rx_filter) {
	case HWTSTAMP_FILTER_NONE:
		tsync_rx_ctl = 0;
		break;
	case HWTSTAMP_FILTER_PTP_V1_L4_EVENT:
	case HWTSTAMP_FILTER_PTP_V2_L4_EVENT:
	case HWTSTAMP_FILTER_PTP_V2_L2_EVENT:
	case HWTSTAMP_FILTER_ALL:
		/*
		 * register TSYNCRXCFG must be set, therefore it is not
		 * possible to time stamp both Sync and Delay_Req messages
		 * => fall back to time stamping all packets
		 */
		tsync_rx_ctl |= E1000_TSYNCRXCTL_TYPE_ALL;
		config.rx_filter = HWTSTAMP_FILTER_ALL;
		break;
	case HWTSTAMP_FILTER_PTP_V1_L4_SYNC:
		tsync_rx_ctl |= E1000_TSYNCRXCTL_TYPE_L4_V1;
		tsync_rx_cfg = E1000_TSYNCRXCFG_PTP_V1_SYNC_MESSAGE;
		is_l4 = true;
		break;
	case HWTSTAMP_FILTER_PTP_V1_L4_DELAY_REQ:
		tsync_rx_ctl |= E1000_TSYNCRXCTL_TYPE_L4_V1;
		tsync_rx_cfg = E1000_TSYNCRXCFG_PTP_V1_DELAY_REQ_MESSAGE;
		is_l4 = true;
		break;
	case HWTSTAMP_FILTER_PTP_V2_L2_SYNC:
	case HWTSTAMP_FILTER_PTP_V2_L4_SYNC:
		tsync_rx_ctl |= E1000_TSYNCRXCTL_TYPE_L2_L4_V2;
		tsync_rx_cfg = E1000_TSYNCRXCFG_PTP_V2_SYNC_MESSAGE;
		is_l2 = true;
		is_l4 = true;
		config.rx_filter = HWTSTAMP_FILTER_SOME;
		break;
	case HWTSTAMP_FILTER_PTP_V2_L2_DELAY_REQ:
	case HWTSTAMP_FILTER_PTP_V2_L4_DELAY_REQ:
		tsync_rx_ctl |= E1000_TSYNCRXCTL_TYPE_L2_L4_V2;
		tsync_rx_cfg = E1000_TSYNCRXCFG_PTP_V2_DELAY_REQ_MESSAGE;
		is_l2 = true;
		is_l4 = true;
		config.rx_filter = HWTSTAMP_FILTER_SOME;
		break;
	case HWTSTAMP_FILTER_PTP_V2_EVENT:
	case HWTSTAMP_FILTER_PTP_V2_SYNC:
	case HWTSTAMP_FILTER_PTP_V2_DELAY_REQ:
		tsync_rx_ctl |= E1000_TSYNCRXCTL_TYPE_EVENT_V2;
		config.rx_filter = HWTSTAMP_FILTER_PTP_V2_EVENT;
		is_l2 = true;
		break;
	default:
		return -ERANGE;
	}

	if (hw->mac.type == e1000_82575) {
		if (tsync_rx_ctl | tsync_tx_ctl)
			return -EINVAL;
		return 0;
	}

	/* enable/disable TX */
	regval = rd32(E1000_TSYNCTXCTL);
	regval &= ~E1000_TSYNCTXCTL_ENABLED;
	regval |= tsync_tx_ctl;
	wr32(E1000_TSYNCTXCTL, regval);

	/* enable/disable RX */
	regval = rd32(E1000_TSYNCRXCTL);
	regval &= ~(E1000_TSYNCRXCTL_ENABLED | E1000_TSYNCRXCTL_TYPE_MASK);
	regval |= tsync_rx_ctl;
	wr32(E1000_TSYNCRXCTL, regval);

	/* define which PTP packets are time stamped */
	wr32(E1000_TSYNCRXCFG, tsync_rx_cfg);

	/* define ethertype filter for timestamped packets */
	if (is_l2)
		wr32(E1000_ETQF(3),
		                (E1000_ETQF_FILTER_ENABLE | /* enable filter */
		                 E1000_ETQF_1588 | /* enable timestamping */
		                 ETH_P_1588));     /* 1588 eth protocol type */
	else
		wr32(E1000_ETQF(3), 0);

#define PTP_PORT 319
	/* L4 Queue Filter[3]: filter by destination port and protocol */
	if (is_l4) {
		u32 ftqf = (IPPROTO_UDP /* UDP */
			| E1000_FTQF_VF_BP /* VF not compared */
			| E1000_FTQF_1588_TIME_STAMP /* Enable Timestamping */
			| E1000_FTQF_MASK); /* mask all inputs */
		ftqf &= ~E1000_FTQF_MASK_PROTO_BP; /* enable protocol check */

		wr32(E1000_IMIR(3), htons(PTP_PORT));
		wr32(E1000_IMIREXT(3),
		     (E1000_IMIREXT_SIZE_BP | E1000_IMIREXT_CTRL_BP));
		if (hw->mac.type == e1000_82576) {
			/* enable source port check */
			wr32(E1000_SPQF(3), htons(PTP_PORT));
			ftqf &= ~E1000_FTQF_MASK_SOURCE_PORT_BP;
		}
		wr32(E1000_FTQF(3), ftqf);
	} else {
		wr32(E1000_FTQF(3), E1000_FTQF_MASK);
	}
	wrfl();

	adapter->hwtstamp_config = config;

	/* clear TX/RX time stamp registers, just to be sure */
	regval = rd32(E1000_TXSTMPH);
	regval = rd32(E1000_RXSTMPH);

	return copy_to_user(ifr->ifr_data, &config, sizeof(config)) ?
		-EFAULT : 0;
}

/**
 * igb_ioctl -
 * @netdev:
 * @ifreq:
 * @cmd:
 **/
static int igb_ioctl(struct net_device *netdev, struct ifreq *ifr, int cmd)
{
	switch (cmd) {
	case SIOCGMIIPHY:
	case SIOCGMIIREG:
	case SIOCSMIIREG:
		return igb_mii_ioctl(netdev, ifr, cmd);
	case SIOCSHWTSTAMP:
		return igb_hwtstamp_ioctl(netdev, ifr, cmd);
	default:
		return -EOPNOTSUPP;
	}
}

s32 igb_read_pcie_cap_reg(struct e1000_hw *hw, u32 reg, u16 *value)
{
	struct igb_adapter *adapter = hw->back;
	u16 cap_offset;

	cap_offset = pci_find_capability(adapter->pdev, PCI_CAP_ID_EXP);
	if (!cap_offset)
		return -E1000_ERR_CONFIG;

	pci_read_config_word(adapter->pdev, cap_offset + reg, value);

	return 0;
}

s32 igb_write_pcie_cap_reg(struct e1000_hw *hw, u32 reg, u16 *value)
{
	struct igb_adapter *adapter = hw->back;
	u16 cap_offset;

	cap_offset = pci_find_capability(adapter->pdev, PCI_CAP_ID_EXP);
	if (!cap_offset)
		return -E1000_ERR_CONFIG;

	pci_write_config_word(adapter->pdev, cap_offset + reg, *value);

	return 0;
}

static void igb_vlan_rx_register(struct net_device *netdev,
				 struct vlan_group *grp)
{
	struct igb_adapter *adapter = netdev_priv(netdev);
	struct e1000_hw *hw = &adapter->hw;
	u32 ctrl, rctl;

	igb_irq_disable(adapter);
	adapter->vlgrp = grp;

	if (grp) {
		/* enable VLAN tag insert/strip */
		ctrl = rd32(E1000_CTRL);
		ctrl |= E1000_CTRL_VME;
		wr32(E1000_CTRL, ctrl);

		/* Disable CFI check */
		rctl = rd32(E1000_RCTL);
		rctl &= ~E1000_RCTL_CFIEN;
		wr32(E1000_RCTL, rctl);
	} else {
		/* disable VLAN tag insert/strip */
		ctrl = rd32(E1000_CTRL);
		ctrl &= ~E1000_CTRL_VME;
		wr32(E1000_CTRL, ctrl);
	}

	igb_rlpml_set(adapter);

	if (!test_bit(__IGB_DOWN, &adapter->state))
		igb_irq_enable(adapter);
}

static void igb_vlan_rx_add_vid(struct net_device *netdev, u16 vid)
{
	struct igb_adapter *adapter = netdev_priv(netdev);
	struct e1000_hw *hw = &adapter->hw;
	int pf_id = adapter->vfs_allocated_count;

	/* attempt to add filter to vlvf array */
	igb_vlvf_set(adapter, vid, true, pf_id);

	/* add the filter since PF can receive vlans w/o entry in vlvf */
	igb_vfta_set(hw, vid, true);
}

static void igb_vlan_rx_kill_vid(struct net_device *netdev, u16 vid)
{
	struct igb_adapter *adapter = netdev_priv(netdev);
	struct e1000_hw *hw = &adapter->hw;
	int pf_id = adapter->vfs_allocated_count;
	s32 err;

	igb_irq_disable(adapter);
	vlan_group_set_device(adapter->vlgrp, vid, NULL);

	if (!test_bit(__IGB_DOWN, &adapter->state))
		igb_irq_enable(adapter);

	/* remove vlan from VLVF table array */
	err = igb_vlvf_set(adapter, vid, false, pf_id);

	/* if vid was not present in VLVF just remove it from table */
	if (err)
		igb_vfta_set(hw, vid, false);
}

static void igb_restore_vlan(struct igb_adapter *adapter)
{
	igb_vlan_rx_register(adapter->netdev, adapter->vlgrp);

	if (adapter->vlgrp) {
		u16 vid;
		for (vid = 0; vid < VLAN_GROUP_ARRAY_LEN; vid++) {
			if (!vlan_group_get_device(adapter->vlgrp, vid))
				continue;
			igb_vlan_rx_add_vid(adapter->netdev, vid);
		}
	}
}

int igb_set_spd_dplx(struct igb_adapter *adapter, u16 spddplx)
{
	struct pci_dev *pdev = adapter->pdev;
	struct e1000_mac_info *mac = &adapter->hw.mac;

	mac->autoneg = 0;

	switch (spddplx) {
	case SPEED_10 + DUPLEX_HALF:
		mac->forced_speed_duplex = ADVERTISE_10_HALF;
		break;
	case SPEED_10 + DUPLEX_FULL:
		mac->forced_speed_duplex = ADVERTISE_10_FULL;
		break;
	case SPEED_100 + DUPLEX_HALF:
		mac->forced_speed_duplex = ADVERTISE_100_HALF;
		break;
	case SPEED_100 + DUPLEX_FULL:
		mac->forced_speed_duplex = ADVERTISE_100_FULL;
		break;
	case SPEED_1000 + DUPLEX_FULL:
		mac->autoneg = 1;
		adapter->hw.phy.autoneg_advertised = ADVERTISE_1000_FULL;
		break;
	case SPEED_1000 + DUPLEX_HALF: /* not supported */
	default:
		dev_err(&pdev->dev, "Unsupported Speed/Duplex configuration\n");
		return -EINVAL;
	}
	return 0;
}

static int __igb_shutdown(struct pci_dev *pdev, bool *enable_wake)
{
	struct net_device *netdev = pci_get_drvdata(pdev);
	struct igb_adapter *adapter = netdev_priv(netdev);
	struct e1000_hw *hw = &adapter->hw;
	u32 ctrl, rctl, status;
	u32 wufc = adapter->wol;
#ifdef CONFIG_PM
	int retval = 0;
#endif

	netif_device_detach(netdev);

	if (netif_running(netdev))
		igb_close(netdev);

	igb_clear_interrupt_scheme(adapter);

#ifdef CONFIG_PM
	retval = pci_save_state(pdev);
	if (retval)
		return retval;
#endif

	status = rd32(E1000_STATUS);
	if (status & E1000_STATUS_LU)
		wufc &= ~E1000_WUFC_LNKC;

	if (wufc) {
		igb_setup_rctl(adapter);
		igb_set_rx_mode(netdev);

		/* turn on all-multi mode if wake on multicast is enabled */
		if (wufc & E1000_WUFC_MC) {
			rctl = rd32(E1000_RCTL);
			rctl |= E1000_RCTL_MPE;
			wr32(E1000_RCTL, rctl);
		}

		ctrl = rd32(E1000_CTRL);
		/* advertise wake from D3Cold */
		#define E1000_CTRL_ADVD3WUC 0x00100000
		/* phy power management enable */
		#define E1000_CTRL_EN_PHY_PWR_MGMT 0x00200000
		ctrl |= E1000_CTRL_ADVD3WUC;
		wr32(E1000_CTRL, ctrl);

		/* Allow time for pending master requests to run */
		igb_disable_pcie_master(hw);

		wr32(E1000_WUC, E1000_WUC_PME_EN);
		wr32(E1000_WUFC, wufc);
	} else {
		wr32(E1000_WUC, 0);
		wr32(E1000_WUFC, 0);
	}

	*enable_wake = wufc || adapter->en_mng_pt;
	if (!*enable_wake)
		igb_shutdown_serdes_link_82575(hw);

	/* Release control of h/w to f/w.  If f/w is AMT enabled, this
	 * would have already happened in close and is redundant. */
	igb_release_hw_control(adapter);

	pci_disable_device(pdev);

	return 0;
}

#ifdef CONFIG_PM
static int igb_suspend(struct pci_dev *pdev, pm_message_t state)
{
	int retval;
	bool wake;

	retval = __igb_shutdown(pdev, &wake);
	if (retval)
		return retval;

	if (wake) {
		pci_prepare_to_sleep(pdev);
	} else {
		pci_wake_from_d3(pdev, false);
		pci_set_power_state(pdev, PCI_D3hot);
	}

	return 0;
}

static int igb_resume(struct pci_dev *pdev)
{
	struct net_device *netdev = pci_get_drvdata(pdev);
	struct igb_adapter *adapter = netdev_priv(netdev);
	struct e1000_hw *hw = &adapter->hw;
	u32 err;

	pci_set_power_state(pdev, PCI_D0);
	pci_restore_state(pdev);

	err = pci_enable_device_mem(pdev);
	if (err) {
		dev_err(&pdev->dev,
			"igb: Cannot enable PCI device from suspend\n");
		return err;
	}
	pci_set_master(pdev);

	pci_enable_wake(pdev, PCI_D3hot, 0);
	pci_enable_wake(pdev, PCI_D3cold, 0);

	if (igb_init_interrupt_scheme(adapter)) {
		dev_err(&pdev->dev, "Unable to allocate memory for queues\n");
		return -ENOMEM;
	}

	/* e1000_power_up_phy(adapter); */

	igb_reset(adapter);

	/* let the f/w know that the h/w is now under the control of the
	 * driver. */
	igb_get_hw_control(adapter);

	wr32(E1000_WUS, ~0);

	if (netif_running(netdev)) {
		err = igb_open(netdev);
		if (err)
			return err;
	}

	netif_device_attach(netdev);

	return 0;
}
#endif

static void igb_shutdown(struct pci_dev *pdev)
{
	bool wake;

	__igb_shutdown(pdev, &wake);

	if (system_state == SYSTEM_POWER_OFF) {
		pci_wake_from_d3(pdev, wake);
		pci_set_power_state(pdev, PCI_D3hot);
	}
}

#ifdef CONFIG_NET_POLL_CONTROLLER
/*
 * Polling 'interrupt' - used by things like netconsole to send skbs
 * without having to re-enable interrupts. It's not called while
 * the interrupt routine is executing.
 */
static void igb_netpoll(struct net_device *netdev)
{
	struct igb_adapter *adapter = netdev_priv(netdev);
	struct e1000_hw *hw = &adapter->hw;
	int i;

	if (!adapter->msix_entries) {
		struct igb_q_vector *q_vector = adapter->q_vector[0];
		igb_irq_disable(adapter);
		napi_schedule(&q_vector->napi);
		return;
	}

	for (i = 0; i < adapter->num_q_vectors; i++) {
		struct igb_q_vector *q_vector = adapter->q_vector[i];
		wr32(E1000_EIMC, q_vector->eims_value);
		napi_schedule(&q_vector->napi);
	}
}
#endif /* CONFIG_NET_POLL_CONTROLLER */

/**
 * igb_io_error_detected - called when PCI error is detected
 * @pdev: Pointer to PCI device
 * @state: The current pci connection state
 *
 * This function is called after a PCI bus error affecting
 * this device has been detected.
 */
static pci_ers_result_t igb_io_error_detected(struct pci_dev *pdev,
					      pci_channel_state_t state)
{
	struct net_device *netdev = pci_get_drvdata(pdev);
	struct igb_adapter *adapter = netdev_priv(netdev);

	netif_device_detach(netdev);

	if (state == pci_channel_io_perm_failure)
		return PCI_ERS_RESULT_DISCONNECT;

	if (netif_running(netdev))
		igb_down(adapter);
	pci_disable_device(pdev);

	/* Request a slot slot reset. */
	return PCI_ERS_RESULT_NEED_RESET;
}

/**
 * igb_io_slot_reset - called after the pci bus has been reset.
 * @pdev: Pointer to PCI device
 *
 * Restart the card from scratch, as if from a cold-boot. Implementation
 * resembles the first-half of the igb_resume routine.
 */
static pci_ers_result_t igb_io_slot_reset(struct pci_dev *pdev)
{
	struct net_device *netdev = pci_get_drvdata(pdev);
	struct igb_adapter *adapter = netdev_priv(netdev);
	struct e1000_hw *hw = &adapter->hw;
	pci_ers_result_t result;
	int err;

	if (pci_enable_device_mem(pdev)) {
		dev_err(&pdev->dev,
			"Cannot re-enable PCI device after reset.\n");
		result = PCI_ERS_RESULT_DISCONNECT;
	} else {
		pci_set_master(pdev);
		pci_restore_state(pdev);

		pci_enable_wake(pdev, PCI_D3hot, 0);
		pci_enable_wake(pdev, PCI_D3cold, 0);

		igb_reset(adapter);
		wr32(E1000_WUS, ~0);
		result = PCI_ERS_RESULT_RECOVERED;
	}

	err = pci_cleanup_aer_uncorrect_error_status(pdev);
	if (err) {
		dev_err(&pdev->dev, "pci_cleanup_aer_uncorrect_error_status "
		        "failed 0x%0x\n", err);
		/* non-fatal, continue */
	}

	return result;
}

/**
 * igb_io_resume - called when traffic can start flowing again.
 * @pdev: Pointer to PCI device
 *
 * This callback is called when the error recovery driver tells us that
 * its OK to resume normal operation. Implementation resembles the
 * second-half of the igb_resume routine.
 */
static void igb_io_resume(struct pci_dev *pdev)
{
	struct net_device *netdev = pci_get_drvdata(pdev);
	struct igb_adapter *adapter = netdev_priv(netdev);

	if (netif_running(netdev)) {
		if (igb_up(adapter)) {
			dev_err(&pdev->dev, "igb_up failed after reset\n");
			return;
		}
	}

	netif_device_attach(netdev);

	/* let the f/w know that the h/w is now under the control of the
	 * driver. */
	igb_get_hw_control(adapter);
}

static void igb_rar_set_qsel(struct igb_adapter *adapter, u8 *addr, u32 index,
                             u8 qsel)
{
	u32 rar_low, rar_high;
	struct e1000_hw *hw = &adapter->hw;

	/* HW expects these in little endian so we reverse the byte order
	 * from network order (big endian) to little endian
	 */
	rar_low = ((u32) addr[0] | ((u32) addr[1] << 8) |
	          ((u32) addr[2] << 16) | ((u32) addr[3] << 24));
	rar_high = ((u32) addr[4] | ((u32) addr[5] << 8));

	/* Indicate to hardware the Address is Valid. */
	rar_high |= E1000_RAH_AV;

	if (hw->mac.type == e1000_82575)
		rar_high |= E1000_RAH_POOL_1 * qsel;
	else
		rar_high |= E1000_RAH_POOL_1 << qsel;

	wr32(E1000_RAL(index), rar_low);
	wrfl();
	wr32(E1000_RAH(index), rar_high);
	wrfl();
}

static int igb_set_vf_mac(struct igb_adapter *adapter,
                          int vf, unsigned char *mac_addr)
{
	struct e1000_hw *hw = &adapter->hw;
	/* VF MAC addresses start at end of receive addresses and moves
	 * torwards the first, as a result a collision should not be possible */
	int rar_entry = hw->mac.rar_entry_count - (vf + 1);

	memcpy(adapter->vf_data[vf].vf_mac_addresses, mac_addr, ETH_ALEN);

	igb_rar_set_qsel(adapter, mac_addr, rar_entry, vf);

	return 0;
}

static void igb_vmm_control(struct igb_adapter *adapter)
{
	struct e1000_hw *hw = &adapter->hw;
	u32 reg;

	/* replication is not supported for 82575 */
	if (hw->mac.type == e1000_82575)
		return;

	/* enable replication vlan tag stripping */
	reg = rd32(E1000_RPLOLR);
	reg |= E1000_RPLOLR_STRVLAN;
	wr32(E1000_RPLOLR, reg);

	/* notify HW that the MAC is adding vlan tags */
	reg = rd32(E1000_DTXCTL);
	reg |= E1000_DTXCTL_VLAN_ADDED;
	wr32(E1000_DTXCTL, reg);

	if (adapter->vfs_allocated_count) {
		igb_vmdq_set_loopback_pf(hw, true);
		igb_vmdq_set_replication_pf(hw, true);
	} else {
		igb_vmdq_set_loopback_pf(hw, false);
		igb_vmdq_set_replication_pf(hw, false);
	}
}

/* igb_main.c */<|MERGE_RESOLUTION|>--- conflicted
+++ resolved
@@ -2577,17 +2577,10 @@
 	}
 
 	wr32(E1000_SRRCTL(reg_idx), srrctl);
-<<<<<<< HEAD
 
 	/* set filtering for VMDQ pools */
 	igb_set_vmolr(adapter, reg_idx & 0x7);
 
-=======
-
-	/* set filtering for VMDQ pools */
-	igb_set_vmolr(adapter, reg_idx & 0x7);
-
->>>>>>> 2fbe74b9
 	/* enable receive descriptor fetching */
 	rxdctl = rd32(E1000_RXDCTL(reg_idx));
 	rxdctl |= E1000_RXDCTL_QUEUE_ENABLE;
@@ -2880,7 +2873,6 @@
 	mta_list = kzalloc(netdev->mc_count * 6, GFP_ATOMIC);
 	if (!mta_list)
 		return -ENOMEM;
-<<<<<<< HEAD
 
 	/* set vmolr receive overflow multicast bit */
 	vmolr |= E1000_VMOLR_ROMPE;
@@ -2897,24 +2889,6 @@
 	igb_update_mc_addr_list(hw, mta_list, i);
 	kfree(mta_list);
 
-=======
-
-	/* set vmolr receive overflow multicast bit */
-	vmolr |= E1000_VMOLR_ROMPE;
-
-	/* The shared function expects a packed array of only addresses. */
-	mc_ptr = netdev->mc_list;
-
-	for (i = 0; i < netdev->mc_count; i++) {
-		if (!mc_ptr)
-			break;
-		memcpy(mta_list + (i*ETH_ALEN), mc_ptr->dmi_addr, ETH_ALEN);
-		mc_ptr = mc_ptr->next;
-	}
-	igb_update_mc_addr_list(hw, mta_list, i);
-	kfree(mta_list);
-
->>>>>>> 2fbe74b9
 	return netdev->mc_count;
 }
 
@@ -4180,7 +4154,6 @@
 
 	writel(itr_val, q_vector->itr_register);
 	q_vector->set_itr = 0;
-<<<<<<< HEAD
 }
 
 static irqreturn_t igb_msix_ring(int irq, void *data)
@@ -4205,32 +4178,6 @@
 	if (q_vector->cpu == cpu)
 		goto out_no_update;
 
-=======
-}
-
-static irqreturn_t igb_msix_ring(int irq, void *data)
-{
-	struct igb_q_vector *q_vector = data;
-
-	/* Write the ITR value calculated from the previous interrupt. */
-	igb_write_itr(q_vector);
-
-	napi_schedule(&q_vector->napi);
-
-	return IRQ_HANDLED;
-}
-
-#ifdef CONFIG_IGB_DCA
-static void igb_update_dca(struct igb_q_vector *q_vector)
-{
-	struct igb_adapter *adapter = q_vector->adapter;
-	struct e1000_hw *hw = &adapter->hw;
-	int cpu = get_cpu();
-
-	if (q_vector->cpu == cpu)
-		goto out_no_update;
-
->>>>>>> 2fbe74b9
 	if (q_vector->tx_ring) {
 		int q = q_vector->tx_ring->reg_idx;
 		u32 dca_txctrl = rd32(E1000_DCA_TXCTRL(q));
@@ -4661,10 +4608,6 @@
 
 	retval = igb_read_mbx(hw, msgbuf, E1000_VFMAILBOX_SIZE, vf);
 
-<<<<<<< HEAD
-	if (retval)
-		dev_err(&pdev->dev, "Error receiving message from VF\n");
-=======
 	if (retval) {
 		/* if receive failed revoke VF CTS stats and restart init */
 		dev_err(&pdev->dev, "Error receiving message from VF\n");
@@ -4673,7 +4616,6 @@
 			return;
 		goto out;
 	}
->>>>>>> 2fbe74b9
 
 	/* this is a message we already processed, do nothing */
 	if (msgbuf[0] & (E1000_VT_MSGTYPE_ACK | E1000_VT_MSGTYPE_NACK))
@@ -4690,19 +4632,10 @@
 	}
 
 	if (!(vf_data->flags & IGB_VF_FLAG_CTS)) {
-<<<<<<< HEAD
-		msgbuf[0] = E1000_VT_MSGTYPE_NACK;
-		if (time_after(jiffies, vf_data->last_nack + (2 * HZ))) {
-			igb_write_mbx(hw, msgbuf, 1, vf);
-			vf_data->last_nack = jiffies;
-		}
-		return;
-=======
 		if (!time_after(jiffies, vf_data->last_nack + (2 * HZ)))
 			return;
 		retval = -1;
 		goto out;
->>>>>>> 2fbe74b9
 	}
 
 	switch ((msgbuf[0] & 0xFFFF)) {
