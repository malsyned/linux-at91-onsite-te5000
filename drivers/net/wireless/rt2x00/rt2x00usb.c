/*
	Copyright (C) 2004 - 2008 rt2x00 SourceForge Project
	<http://rt2x00.serialmonkey.com>

	This program is free software; you can redistribute it and/or modify
	it under the terms of the GNU General Public License as published by
	the Free Software Foundation; either version 2 of the License, or
	(at your option) any later version.

	This program is distributed in the hope that it will be useful,
	but WITHOUT ANY WARRANTY; without even the implied warranty of
	MERCHANTABILITY or FITNESS FOR A PARTICULAR PURPOSE. See the
	GNU General Public License for more details.

	You should have received a copy of the GNU General Public License
	along with this program; if not, write to the
	Free Software Foundation, Inc.,
	59 Temple Place - Suite 330, Boston, MA 02111-1307, USA.
 */

/*
	Module: rt2x00usb
	Abstract: rt2x00 generic usb device routines.
 */

#include <linux/kernel.h>
#include <linux/module.h>
#include <linux/usb.h>
#include <linux/bug.h>

#include "rt2x00.h"
#include "rt2x00usb.h"

/*
 * Interfacing with the HW.
 */
int rt2x00usb_vendor_request(struct rt2x00_dev *rt2x00dev,
			     const u8 request, const u8 requesttype,
			     const u16 offset, const u16 value,
			     void *buffer, const u16 buffer_length,
			     const int timeout)
{
	struct usb_device *usb_dev = rt2x00dev_usb_dev(rt2x00dev);
	int status;
	unsigned int i;
	unsigned int pipe =
	    (requesttype == USB_VENDOR_REQUEST_IN) ?
	    usb_rcvctrlpipe(usb_dev, 0) : usb_sndctrlpipe(usb_dev, 0);


	for (i = 0; i < REGISTER_BUSY_COUNT; i++) {
		status = usb_control_msg(usb_dev, pipe, request, requesttype,
					 value, offset, buffer, buffer_length,
					 timeout);
		if (status >= 0)
			return 0;

		/*
		 * Check for errors
		 * -ENODEV: Device has disappeared, no point continuing.
		 * All other errors: Try again.
		 */
		else if (status == -ENODEV)
			break;
	}

	ERROR(rt2x00dev,
	      "Vendor Request 0x%02x failed for offset 0x%04x with error %d.\n",
	      request, offset, status);

	return status;
}
EXPORT_SYMBOL_GPL(rt2x00usb_vendor_request);

int rt2x00usb_vendor_req_buff_lock(struct rt2x00_dev *rt2x00dev,
				   const u8 request, const u8 requesttype,
				   const u16 offset, void *buffer,
				   const u16 buffer_length, const int timeout)
{
	int status;

	BUG_ON(!mutex_is_locked(&rt2x00dev->usb_cache_mutex));

	/*
	 * Check for Cache availability.
	 */
	if (unlikely(!rt2x00dev->csr.cache || buffer_length > CSR_CACHE_SIZE)) {
		ERROR(rt2x00dev, "CSR cache not available.\n");
		return -ENOMEM;
	}

	if (requesttype == USB_VENDOR_REQUEST_OUT)
		memcpy(rt2x00dev->csr.cache, buffer, buffer_length);

	status = rt2x00usb_vendor_request(rt2x00dev, request, requesttype,
					  offset, 0, rt2x00dev->csr.cache,
					  buffer_length, timeout);

	if (!status && requesttype == USB_VENDOR_REQUEST_IN)
		memcpy(buffer, rt2x00dev->csr.cache, buffer_length);

	return status;
}
EXPORT_SYMBOL_GPL(rt2x00usb_vendor_req_buff_lock);

int rt2x00usb_vendor_request_buff(struct rt2x00_dev *rt2x00dev,
				  const u8 request, const u8 requesttype,
				  const u16 offset, void *buffer,
				  const u16 buffer_length, const int timeout)
{
	int status;

	mutex_lock(&rt2x00dev->usb_cache_mutex);

	status = rt2x00usb_vendor_req_buff_lock(rt2x00dev, request,
						requesttype, offset, buffer,
						buffer_length, timeout);

	mutex_unlock(&rt2x00dev->usb_cache_mutex);

	return status;
}
EXPORT_SYMBOL_GPL(rt2x00usb_vendor_request_buff);

/*
 * TX data handlers.
 */
static void rt2x00usb_interrupt_txdone(struct urb *urb)
{
	struct queue_entry *entry = (struct queue_entry *)urb->context;
	struct rt2x00_dev *rt2x00dev = entry->queue->rt2x00dev;
	struct txdone_entry_desc txdesc;
	enum data_queue_qid qid = skb_get_queue_mapping(entry->skb);

	if (!test_bit(DEVICE_ENABLED_RADIO, &rt2x00dev->flags) ||
	    !__test_and_clear_bit(ENTRY_OWNER_DEVICE_DATA, &entry->flags))
		return;

	/*
	 * Remove the descriptor data from the buffer.
	 */
	skb_pull(entry->skb, entry->queue->desc_size);

	/*
	 * Obtain the status about this packet.
	 * Note that when the status is 0 it does not mean the
	 * frame was send out correctly. It only means the frame
	 * was succesfully pushed to the hardware, we have no
	 * way to determine the transmission status right now.
	 * (Only indirectly by looking at the failed TX counters
	 * in the register).
	 */
	if (!urb->status)
		__set_bit(TXDONE_UNKNOWN, &txdesc.flags);
	else
		__set_bit(TXDONE_FAILURE, &txdesc.flags);
	txdesc.retry = 0;

	rt2x00lib_txdone(entry, &txdesc);

	/*
	 * Make this entry available for reuse.
	 */
	entry->flags = 0;
	rt2x00queue_index_inc(entry->queue, Q_INDEX_DONE);

	/*
	 * If the data queue was below the threshold before the txdone
	 * handler we must make sure the packet queue in the mac80211 stack
	 * is reenabled when the txdone handler has finished.
	 */
	if (!rt2x00queue_threshold(entry->queue))
		ieee80211_wake_queue(rt2x00dev->hw, qid);
}

int rt2x00usb_write_tx_data(struct queue_entry *entry)
{
	struct rt2x00_dev *rt2x00dev = entry->queue->rt2x00dev;
	struct usb_device *usb_dev = rt2x00dev_usb_dev(rt2x00dev);
	struct queue_entry_priv_usb *entry_priv = entry->priv_data;
	struct skb_frame_desc *skbdesc;
	u32 length;

	/*
	 * Add the descriptor in front of the skb.
	 */
	skb_push(entry->skb, entry->queue->desc_size);
	memset(entry->skb->data, 0, entry->queue->desc_size);

	/*
	 * Fill in skb descriptor
	 */
	skbdesc = get_skb_frame_desc(entry->skb);
	memset(skbdesc, 0, sizeof(*skbdesc));
	skbdesc->desc = entry->skb->data;
	skbdesc->desc_len = entry->queue->desc_size;
	skbdesc->entry = entry;

	/*
	 * USB devices cannot blindly pass the skb->len as the
	 * length of the data to usb_fill_bulk_urb. Pass the skb
	 * to the driver to determine what the length should be.
	 */
	length = rt2x00dev->ops->lib->get_tx_data_len(rt2x00dev, entry->skb);

	usb_fill_bulk_urb(entry_priv->urb, usb_dev,
			  usb_sndbulkpipe(usb_dev, 1),
			  entry->skb->data, length,
			  rt2x00usb_interrupt_txdone, entry);

	return 0;
}
EXPORT_SYMBOL_GPL(rt2x00usb_write_tx_data);

static inline void rt2x00usb_kick_tx_entry(struct queue_entry *entry)
{
	struct queue_entry_priv_usb *entry_priv = entry->priv_data;

	if (__test_and_clear_bit(ENTRY_DATA_PENDING, &entry->flags))
		usb_submit_urb(entry_priv->urb, GFP_ATOMIC);
}

void rt2x00usb_kick_tx_queue(struct rt2x00_dev *rt2x00dev,
			     const enum data_queue_qid qid)
{
	struct data_queue *queue = rt2x00queue_get_queue(rt2x00dev, qid);
	unsigned long irqflags;
	unsigned int index;
	unsigned int index_done;
	unsigned int i;

	/*
	 * Only protect the range we are going to loop over,
	 * if during our loop a extra entry is set to pending
	 * it should not be kicked during this run, since it
	 * is part of another TX operation.
	 */
	spin_lock_irqsave(&queue->lock, irqflags);
	index = queue->index[Q_INDEX];
	index_done = queue->index[Q_INDEX_DONE];
	spin_unlock_irqrestore(&queue->lock, irqflags);

	/*
	 * Start from the TX done pointer, this guarentees that we will
	 * send out all frames in the correct order.
	 */
	if (index_done < index) {
		for (i = index_done; i < index; i++)
			rt2x00usb_kick_tx_entry(&queue->entries[i]);
	} else {
		for (i = index_done; i < queue->limit; i++)
			rt2x00usb_kick_tx_entry(&queue->entries[i]);

		for (i = 0; i < index; i++)
			rt2x00usb_kick_tx_entry(&queue->entries[i]);
	}
}
EXPORT_SYMBOL_GPL(rt2x00usb_kick_tx_queue);

/*
 * RX data handlers.
 */
static void rt2x00usb_interrupt_rxdone(struct urb *urb)
{
	struct queue_entry *entry = (struct queue_entry *)urb->context;
	struct rt2x00_dev *rt2x00dev = entry->queue->rt2x00dev;
	struct sk_buff *skb;
	struct skb_frame_desc *skbdesc;
	struct rxdone_entry_desc rxdesc;
	u8 rxd[32];

	if (!test_bit(DEVICE_ENABLED_RADIO, &rt2x00dev->flags) ||
	    !test_and_clear_bit(ENTRY_OWNER_DEVICE_DATA, &entry->flags))
		return;

	/*
	 * Check if the received data is simply too small
	 * to be actually valid, or if the urb is signaling
	 * a problem.
	 */
	if (urb->actual_length < entry->queue->desc_size || urb->status)
		goto skip_entry;

	/*
	 * Fill in skb descriptor
	 */
	skbdesc = get_skb_frame_desc(entry->skb);
	memset(skbdesc, 0, sizeof(*skbdesc));
	skbdesc->entry = entry;
	skbdesc->desc = rxd;
	skbdesc->desc_len = entry->queue->desc_size;

	memset(&rxdesc, 0, sizeof(rxdesc));
	rt2x00dev->ops->lib->fill_rxdone(entry, &rxdesc);

	/*
	 * Allocate a new sk buffer to replace the current one.
	 * If allocation fails, we should drop the current frame
	 * so we can recycle the existing sk buffer for the new frame.
	 */
	skb = rt2x00queue_alloc_rxskb(entry->queue);
	if (!skb)
		goto skip_entry;

	/*
	 * Send the frame to rt2x00lib for further processing.
	 */
	rt2x00lib_rxdone(entry, &rxdesc);

	/*
	 * Replace current entry's skb with the newly allocated one,
	 * and reinitialize the urb.
	 */
	entry->skb = skb;
	urb->transfer_buffer = entry->skb->data;
	urb->transfer_buffer_length = entry->skb->len;

skip_entry:
	if (test_bit(DEVICE_ENABLED_RADIO, &entry->queue->rt2x00dev->flags)) {
		__set_bit(ENTRY_OWNER_DEVICE_DATA, &entry->flags);
		usb_submit_urb(urb, GFP_ATOMIC);
	}

	rt2x00queue_index_inc(entry->queue, Q_INDEX);
}

/*
 * Radio handlers
 */
void rt2x00usb_disable_radio(struct rt2x00_dev *rt2x00dev)
{
	struct queue_entry_priv_usb *entry_priv;
	struct queue_entry_priv_usb_bcn *bcn_priv;
	unsigned int i;

	rt2x00usb_vendor_request_sw(rt2x00dev, USB_RX_CONTROL, 0, 0,
				    REGISTER_TIMEOUT);

	/*
	 * Cancel all queues.
	 */
	for (i = 0; i < rt2x00dev->rx->limit; i++) {
		entry_priv = rt2x00dev->rx->entries[i].priv_data;
		usb_kill_urb(entry_priv->urb);
	}

	/*
<<<<<<< HEAD
	 * Kill guardian urb.
	 */
=======
	 * Kill guardian urb (if required by driver).
	 */
	if (!test_bit(DRIVER_REQUIRE_BEACON_GUARD, &rt2x00dev->flags))
		return;

>>>>>>> 65c3e471
	for (i = 0; i < rt2x00dev->bcn->limit; i++) {
		bcn_priv = rt2x00dev->bcn->entries[i].priv_data;
		if (bcn_priv->guardian_urb)
			usb_kill_urb(bcn_priv->guardian_urb);
	}
}
EXPORT_SYMBOL_GPL(rt2x00usb_disable_radio);

/*
 * Device initialization handlers.
 */
void rt2x00usb_init_rxentry(struct rt2x00_dev *rt2x00dev,
			    struct queue_entry *entry)
{
	struct usb_device *usb_dev = rt2x00dev_usb_dev(rt2x00dev);
	struct queue_entry_priv_usb *entry_priv = entry->priv_data;

	usb_fill_bulk_urb(entry_priv->urb, usb_dev,
			  usb_rcvbulkpipe(usb_dev, 1),
			  entry->skb->data, entry->skb->len,
			  rt2x00usb_interrupt_rxdone, entry);

	__set_bit(ENTRY_OWNER_DEVICE_DATA, &entry->flags);
	usb_submit_urb(entry_priv->urb, GFP_ATOMIC);
}
EXPORT_SYMBOL_GPL(rt2x00usb_init_rxentry);

void rt2x00usb_init_txentry(struct rt2x00_dev *rt2x00dev,
			    struct queue_entry *entry)
{
	entry->flags = 0;
}
EXPORT_SYMBOL_GPL(rt2x00usb_init_txentry);

static int rt2x00usb_alloc_urb(struct rt2x00_dev *rt2x00dev,
			       struct data_queue *queue)
{
	struct queue_entry_priv_usb *entry_priv;
	struct queue_entry_priv_usb_bcn *bcn_priv;
	unsigned int i;

	for (i = 0; i < queue->limit; i++) {
		entry_priv = queue->entries[i].priv_data;
		entry_priv->urb = usb_alloc_urb(0, GFP_KERNEL);
		if (!entry_priv->urb)
			return -ENOMEM;
	}

	/*
	 * If this is not the beacon queue or
	 * no guardian byte was required for the beacon,
	 * then we are done.
	 */
	if (rt2x00dev->bcn != queue ||
	    !test_bit(DRIVER_REQUIRE_BEACON_GUARD, &rt2x00dev->flags))
		return 0;

	for (i = 0; i < queue->limit; i++) {
		bcn_priv = queue->entries[i].priv_data;
		bcn_priv->guardian_urb = usb_alloc_urb(0, GFP_KERNEL);
		if (!bcn_priv->guardian_urb)
			return -ENOMEM;
	}

	return 0;
}

static void rt2x00usb_free_urb(struct rt2x00_dev *rt2x00dev,
			       struct data_queue *queue)
{
	struct queue_entry_priv_usb *entry_priv;
	struct queue_entry_priv_usb_bcn *bcn_priv;
	unsigned int i;

	if (!queue->entries)
		return;

	for (i = 0; i < queue->limit; i++) {
		entry_priv = queue->entries[i].priv_data;
		usb_kill_urb(entry_priv->urb);
		usb_free_urb(entry_priv->urb);
		if (queue->entries[i].skb)
			kfree_skb(queue->entries[i].skb);
	}

	/*
	 * If this is not the beacon queue or
	 * no guardian byte was required for the beacon,
	 * then we are done.
	 */
	if (rt2x00dev->bcn != queue ||
	    !test_bit(DRIVER_REQUIRE_BEACON_GUARD, &rt2x00dev->flags))
		return;

	for (i = 0; i < queue->limit; i++) {
		bcn_priv = queue->entries[i].priv_data;
		usb_kill_urb(bcn_priv->guardian_urb);
		usb_free_urb(bcn_priv->guardian_urb);
	}
}

int rt2x00usb_initialize(struct rt2x00_dev *rt2x00dev)
{
	struct data_queue *queue;
	struct sk_buff *skb;
	unsigned int entry_size;
	unsigned int i;
	int uninitialized_var(status);

	/*
	 * Allocate DMA
	 */
	queue_for_each(rt2x00dev, queue) {
		status = rt2x00usb_alloc_urb(rt2x00dev, queue);
		if (status)
			goto exit;
	}

	/*
	 * For the RX queue, skb's should be allocated.
	 */
	entry_size = rt2x00dev->rx->data_size + rt2x00dev->rx->desc_size;
	for (i = 0; i < rt2x00dev->rx->limit; i++) {
		skb = rt2x00queue_alloc_rxskb(rt2x00dev->rx);
		if (!skb)
			goto exit;

		rt2x00dev->rx->entries[i].skb = skb;
	}

	return 0;

exit:
	rt2x00usb_uninitialize(rt2x00dev);

	return status;
}
EXPORT_SYMBOL_GPL(rt2x00usb_initialize);

void rt2x00usb_uninitialize(struct rt2x00_dev *rt2x00dev)
{
	struct data_queue *queue;

	queue_for_each(rt2x00dev, queue)
		rt2x00usb_free_urb(rt2x00dev, queue);
}
EXPORT_SYMBOL_GPL(rt2x00usb_uninitialize);

/*
 * USB driver handlers.
 */
static void rt2x00usb_free_reg(struct rt2x00_dev *rt2x00dev)
{
	kfree(rt2x00dev->rf);
	rt2x00dev->rf = NULL;

	kfree(rt2x00dev->eeprom);
	rt2x00dev->eeprom = NULL;

	kfree(rt2x00dev->csr.cache);
	rt2x00dev->csr.cache = NULL;
}

static int rt2x00usb_alloc_reg(struct rt2x00_dev *rt2x00dev)
{
	rt2x00dev->csr.cache = kzalloc(CSR_CACHE_SIZE, GFP_KERNEL);
	if (!rt2x00dev->csr.cache)
		goto exit;

	rt2x00dev->eeprom = kzalloc(rt2x00dev->ops->eeprom_size, GFP_KERNEL);
	if (!rt2x00dev->eeprom)
		goto exit;

	rt2x00dev->rf = kzalloc(rt2x00dev->ops->rf_size, GFP_KERNEL);
	if (!rt2x00dev->rf)
		goto exit;

	return 0;

exit:
	ERROR_PROBE("Failed to allocate registers.\n");

	rt2x00usb_free_reg(rt2x00dev);

	return -ENOMEM;
}

int rt2x00usb_probe(struct usb_interface *usb_intf,
		    const struct usb_device_id *id)
{
	struct usb_device *usb_dev = interface_to_usbdev(usb_intf);
	struct rt2x00_ops *ops = (struct rt2x00_ops *)id->driver_info;
	struct ieee80211_hw *hw;
	struct rt2x00_dev *rt2x00dev;
	int retval;

	usb_dev = usb_get_dev(usb_dev);

	hw = ieee80211_alloc_hw(sizeof(struct rt2x00_dev), ops->hw);
	if (!hw) {
		ERROR_PROBE("Failed to allocate hardware.\n");
		retval = -ENOMEM;
		goto exit_put_device;
	}

	usb_set_intfdata(usb_intf, hw);

	rt2x00dev = hw->priv;
	rt2x00dev->dev = usb_intf;
	rt2x00dev->ops = ops;
	rt2x00dev->hw = hw;
	mutex_init(&rt2x00dev->usb_cache_mutex);

	rt2x00dev->usb_maxpacket =
	    usb_maxpacket(usb_dev, usb_sndbulkpipe(usb_dev, 1), 1);
	if (!rt2x00dev->usb_maxpacket)
		rt2x00dev->usb_maxpacket = 1;

	retval = rt2x00usb_alloc_reg(rt2x00dev);
	if (retval)
		goto exit_free_device;

	retval = rt2x00lib_probe_dev(rt2x00dev);
	if (retval)
		goto exit_free_reg;

	return 0;

exit_free_reg:
	rt2x00usb_free_reg(rt2x00dev);

exit_free_device:
	ieee80211_free_hw(hw);

exit_put_device:
	usb_put_dev(usb_dev);

	usb_set_intfdata(usb_intf, NULL);

	return retval;
}
EXPORT_SYMBOL_GPL(rt2x00usb_probe);

void rt2x00usb_disconnect(struct usb_interface *usb_intf)
{
	struct ieee80211_hw *hw = usb_get_intfdata(usb_intf);
	struct rt2x00_dev *rt2x00dev = hw->priv;

	/*
	 * Free all allocated data.
	 */
	rt2x00lib_remove_dev(rt2x00dev);
	rt2x00usb_free_reg(rt2x00dev);
	ieee80211_free_hw(hw);

	/*
	 * Free the USB device data.
	 */
	usb_set_intfdata(usb_intf, NULL);
	usb_put_dev(interface_to_usbdev(usb_intf));
}
EXPORT_SYMBOL_GPL(rt2x00usb_disconnect);

#ifdef CONFIG_PM
int rt2x00usb_suspend(struct usb_interface *usb_intf, pm_message_t state)
{
	struct ieee80211_hw *hw = usb_get_intfdata(usb_intf);
	struct rt2x00_dev *rt2x00dev = hw->priv;
	int retval;

	retval = rt2x00lib_suspend(rt2x00dev, state);
	if (retval)
		return retval;

	rt2x00usb_free_reg(rt2x00dev);

	/*
	 * Decrease usbdev refcount.
	 */
	usb_put_dev(interface_to_usbdev(usb_intf));

	return 0;
}
EXPORT_SYMBOL_GPL(rt2x00usb_suspend);

int rt2x00usb_resume(struct usb_interface *usb_intf)
{
	struct ieee80211_hw *hw = usb_get_intfdata(usb_intf);
	struct rt2x00_dev *rt2x00dev = hw->priv;
	int retval;

	usb_get_dev(interface_to_usbdev(usb_intf));

	retval = rt2x00usb_alloc_reg(rt2x00dev);
	if (retval)
		return retval;

	retval = rt2x00lib_resume(rt2x00dev);
	if (retval)
		goto exit_free_reg;

	return 0;

exit_free_reg:
	rt2x00usb_free_reg(rt2x00dev);

	return retval;
}
EXPORT_SYMBOL_GPL(rt2x00usb_resume);
#endif /* CONFIG_PM */

/*
 * rt2x00usb module information.
 */
MODULE_AUTHOR(DRV_PROJECT);
MODULE_VERSION(DRV_VERSION);
MODULE_DESCRIPTION("rt2x00 usb library");
MODULE_LICENSE("GPL");<|MERGE_RESOLUTION|>--- conflicted
+++ resolved
@@ -345,16 +345,11 @@
 	}
 
 	/*
-<<<<<<< HEAD
-	 * Kill guardian urb.
-	 */
-=======
 	 * Kill guardian urb (if required by driver).
 	 */
 	if (!test_bit(DRIVER_REQUIRE_BEACON_GUARD, &rt2x00dev->flags))
 		return;
 
->>>>>>> 65c3e471
 	for (i = 0; i < rt2x00dev->bcn->limit; i++) {
 		bcn_priv = rt2x00dev->bcn->entries[i].priv_data;
 		if (bcn_priv->guardian_urb)
